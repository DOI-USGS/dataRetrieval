--- conflicted
+++ resolved
@@ -1,12 +1,8 @@
 Package: dataRetrieval
 Type: Package
 Title: Retrieval Functions for USGS and EPA Hydrologic and Water Quality Data
-Version: 2.6.1
-<<<<<<< HEAD
+Version: 2.6.2
 Date: 2016-09-01
-=======
-Date: 2016-08-26
->>>>>>> d980960b
 Authors@R: c( person("Robert", "Hirsch", role = c("aut"),
     email = "rhirsch@usgs.gov"),
     person("Laura", "DeCicco", role = c("aut","cre"),
