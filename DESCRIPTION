--- conflicted
+++ resolved
@@ -35,11 +35,8 @@
     stats,
     utils,
     dplyr,
-<<<<<<< HEAD
+    readr (>= 0.1.1.9000),
     httr
-=======
-    readr (>= 0.1.1.9000)
->>>>>>> 485c1b19
 Suggests:
     xtable,
     knitr,
