--- conflicted
+++ resolved
@@ -4,35 +4,15 @@
 the [USGS Code of Scientific Conduct][1].
 
 
-<<<<<<< HEAD
 
 [1]: https://www2.usgs.gov/fsp/fsp_code_of_scientific_conduct.asp
 
-=======
-[1]: https://www2.usgs.gov/fsp/fsp_code_of_scientific_conduct.asp
+We are committed to making participation in this project a harassment-free experience for everyone, regardless of level of experience, gender, gender identity and expression, sexual orientation, disability, personal appearance, body size, race, ethnicity, age, or religion.
 
+Examples of unacceptable behavior by participants include the use of sexual language or imagery, derogatory comments or personal attacks, trolling, public or private harassment, insults, or other unprofessional conduct.
 
->>>>>>> fa846d62
-As contributors and maintainers of this project, we pledge to respect all people who 
-contribute through reporting issues, posting feature requests, updating documentation,
-submitting pull requests or patches, and other activities.
+Project maintainers have the right and responsibility to remove, edit, or reject comments, commits, code, wiki edits, issues, and other contributions that are not aligned to this Code of Conduct. Project maintainers who do not follow the Code of Conduct may be removed from the project team.
 
-We are committed to making participation in this project a harassment-free experience for
-everyone, regardless of level of experience, gender, gender identity and expression,
-sexual orientation, disability, personal appearance, body size, race, ethnicity, age, or religion.
+Instances of abusive, harassing, or otherwise unacceptable behavior may be reported by opening an issue or contacting one or more of the project maintainers.
 
-Examples of unacceptable behavior by participants include the use of sexual language or
-imagery, derogatory comments or personal attacks, trolling, public or private harassment,
-insults, or other unprofessional conduct.
-
-Project maintainers have the right and responsibility to remove, edit, or reject comments,
-commits, code, wiki edits, issues, and other contributions that are not aligned to this 
-Code of Conduct. Project maintainers who do not follow the Code of Conduct may be removed 
-from the project team.
-
-Instances of abusive, harassing, or otherwise unacceptable behavior may be reported by 
-opening an issue or contacting one or more of the project maintainers.
-
-This Code of Conduct is adapted from the Contributor Covenant 
-(http:contributor-covenant.org), version 1.0.0, available at 
-http://contributor-covenant.org/version/1/0/0/+This Code of Conduct is adapted from the Contributor Covenant (http:contributor-covenant.org), version 1.0.0, available at http://contributor-covenant.org/version/1/0/0/