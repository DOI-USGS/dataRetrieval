---
title: "dataRetrieval Tutorial"
author: "Laura DeCicco"
date: "`r format(Sys.time(), '%B %d, %Y')`"
output: 
  rmarkdown::html_vignette
vignette: >
  %\VignetteIndexEntry{dataRetrieval Tutorial}
  %\VignetteDepends{dplyr}
  \usepackage[utf8]{inputenc}
  %\VignetteEngine{knitr::rmarkdown}
editor_options: 
  chunk_output_type: console
---

```{r setup, include=FALSE}
knitr::opts_chunk$set(
  echo = FALSE,
  message = FALSE,
  warning = FALSE,
  fig.height = 7,
  fig.width = 7
)
library(dplyr)
```

This article will describe the R-package "dataRetrieval" which simplifies the process of finding and retrieving water data from the U.S. Geological Survey and other agencies.

# Package Overview

`dataRetrieval` is available on Comprehensive R Archive Network (CRAN).

```{r echo=TRUE, eval=FALSE}
install.packages("dataRetrieval")
```

Once the `dataRetrieval` package has been installed, it needs to be loaded in order to use any of the functions:

```{r echo=TRUE, eval=TRUE}
library(dataRetrieval)
```

There are several vignettes  included within the `dataRetrieval` package. The following command will open the main package introduction:

```{r echo=TRUE, eval=FALSE}
vignette("dataRetrieval", package = "dataRetrieval")
```

Additionally, each function has a help file. These can be accessed by typing a question mark, followed by the function name in the R console:

```{r echo=TRUE, eval=FALSE}
?read_waterdata_daily
```

Each function's help file has working examples to demonstrate the usage. The examples may have comments "## Not run". These examples CAN be run, they just are not run by the CRAN maintainers due to the external service calls.

Finally, if there are still questions that the vignette and help files don't answer, please post an issue on the `dataRetrieval` GitHub page:

<https://github.com/DOI-USGS/dataRetrieval/issues>

For a longer introduction to the `dataRetrieval` package, see:

<https://rconnect.usgs.gov/dataRetrieval_workshop>

# Orientation

`dataRetrieval` provides US water data mainly via 3 sources:

* National Water Information System (NWIS)
* Water Quality Portal (WQP)
* USGS APIs (Water Data), which are new or in-development . 

Functions in `dataRetrieval` look like `readNWISdv`, `readNWISuv`, `readWQPqw`, `whatNWISdata`, etc. What does that mean? The functions are generally structured with a prefix, middle, and suffix:

* _Prefix_: "read" or "what"
    + "read" will access full data sets
    + "what" will access data availability
* _Middle_: "NWIS", "waterdata", "WQP":
    + NWIS functions get data from legacy NWIS web services. 
    + Water Data (waterdata) functions are the functions that will eventually replace the legacy NWIS functions. These pull from modern USGS API services.
    + WQP functions are for discrete water-quality data from the Water Quality Portal.
* _Suffix_: "data" or other:
    + Functions that end in "data": These are flexible, powerful functions that allow complex user queries.
    + Functions that don't end with "data" are user-friendly functions that assume site, code, and start/end dates are known.



# Data Overview

There are many types of data served from NWIS. To understand how the services are separated, it's helpful to understand that each data type is retrieved from a completely different web service or API.

* NWIS has traditionally been the source for all USGS water data

* Legacy NWIS services will be retired (scheduled 2026, but uncertain):
  * <https://waterdata.usgs.gov/blog/nwisweb-decommission-summary/>
  
* USGS water data functions will slowly replace NWIS functions
  * `read_waterdata_samples` has replaced `readNWISqw`
  * `read_waterdata_daily` can replace `readNWISdv`
  * `read_waterdata_monitoring_location` can replace `readNWISsite`
  * `read_waterdata_ts_meta` can replace `whatNWISdata`
  * `read_waterdata_parameter_codes` can replace `readNWISpCode`
  
* Discrete water quality data:
  * WQP functions should be used when accessing non-USGS discrete water quality data
  * `read_waterdata_samples` should be used for USGS data
  

# NWIS Data: Current NWIS offerings
  
| data_type_cd |Function| Data description | Replacement Function |
|--------|:-------|------:|-------:|
|uv|[readNWISuv](https://doi-usgs.github.io/dataRetrieval/reference/readNWISuv.html)|Continuous data| None yet |
|dv|[readNWISdv](https://doi-usgs.github.io/dataRetrieval/reference/readNWISdv.html)|Daily aggregated | [read_waterdata_daily](https://doi-usgs.github.io/dataRetrieval/reference/read_waterdata_daily.html) |
|gwlevels|[readNWISgwl](https://doi-usgs.github.io/dataRetrieval/reference/readNWISgwl.html)|Groundwater levels | None yet |
|site|[readNWISsite](https://doi-usgs.github.io/dataRetrieval/reference/readNWISsite.html)|Site metadata| [read_waterdata_monitoring_location](https://doi-usgs.github.io/dataRetrieval/reference/read_waterdata_monitoring_location.html) |
|pcode|[readNWISpCode](https://doi-usgs.github.io/dataRetrieval/reference/readNWISpCode.html)|Parameter code metadata | [read_waterdata_parameter_codes](https://doi-usgs.github.io/dataRetrieval/reference/read_waterdata_parameter_codes.html) |
|stat|[readNWISstat](https://doi-usgs.github.io/dataRetrieval/reference/readNWISstat.html)| Site statistics | None yet |
|rating|[readNWISrating](https://doi-usgs.github.io/dataRetrieval/reference/readNWISrating.html)| Rating curves| None yet |
|peak|[readNWISpeak](https://doi-usgs.github.io/dataRetrieval/reference/readNWISpeak.html)|Peak flow| None yet |
|use|[readNWISuse](https://doi-usgs.github.io/dataRetrieval/reference/readNWISuse.html)|Water Use| None yet |
|meas|[readNWISmeas](https://doi-usgs.github.io/dataRetrieval/reference/readNWISmeas.html)|Discrete surface water| None yet |
| | [readNWISdata](https://doi-usgs.github.io/dataRetrieval/reference/readNWISdata.html) | General data import for NWIS| [read_waterdata](https://doi-usgs.github.io/dataRetrieval/reference/read_waterdata.html) |


## USGS Basic Retrievals

The USGS uses various codes for basic retrievals. These codes can have leading zeros, therefore they need to be a character ("01234567").

* Site ID (often 8 or 15-digits)
* Parameter Code (5 digits)
    + Full list: `read_waterdata_parameter_codes()`
* Statistic Code (for daily values)
<<<<<<< HEAD
    + Full list: `read_metadata("statistic-codes")`
=======
    + Full list: `read_waterdata_metadata("statistic-codes")`
>>>>>>> a64272a0


Here are some examples of a few common parameter codes:


```{r echo=FALSE, eval=TRUE}
library(knitr)

df <- data.frame(
  pCode = c("00060", "00065", "00010", "00400"),
  shName = c("Discharge", "Gage Height", "Temperature", "pH")
)

names(df) <- c("Parameter Codes", "Short Name")

df2 <- data.frame(
  pCode = c("00001", "00002", "00003", "00008"),
  shName = c("Maximum", "Minimum", "Mean", "Median")
)

names(df2) <- c("Statistic Codes", "Short Name")

knitr::kable(list(df, df2))
```



Use the `read_waterdata_parameter_codes` function to get information on USGS parameter codes.Then use your favorite data analysis methods to pull out what you need. Here is one example to find all the phosphorous parameter codes:

```{r echo=TRUE, eval=TRUE}
pcode <- read_waterdata_parameter_codes()

phosCds <- pcode[grep("phosphorus",
  pcode$parameter_name,
  ignore.case = TRUE
), ]

```

Explore the wide variety of parameters that contain "phosphorus" in the parameter_name:

```{r echo=FALSE, eval=TRUE}
library(DT)
datatable(phosCds[, c("parameter_code", "parameter_name", "unit_of_measure")],
  rownames = FALSE, options = list(pageLength = 4)
)
```

### User-friendly retrievals: NWIS

Sometimes, you know exactly what you want. If you know:

1. The type of data (groundwater, unit values, daily values,  etc..)
2. USGS site number(s)
3. USGS parameter code(s)
4. Time frame (start and end date)

You can use the "user-friendly" functions. These functions take the same 4 inputs (sites, parameter codes, start date, end date), and deliver data from the different NWIS services.

# Pheasant Branch Creek Example

Let's start by asking for discharge (parameter code = 00060) at a site right next to the old USGS office in Wisconsin (Pheasant Branch Creek). 

```{r echo=TRUE, eval=TRUE}
siteNo <- "USGS-05427948"
pCode <- "00060"
start.date <- "2023-10-01"
end.date <- "2024-09-30"

pheasant <- read_waterdata_daily(monitoring_location_id = siteNo,
                            parameter_code = pCode,
                            time = c(start.date, end.date))
```

From the Pheasant Creek example, let's look at the data. The column names are:

```{r echo=TRUE, eval=TRUE}
names(pheasant)
```


Let's make a simple plot to see the data:

```{r echo=TRUE, eval=TRUE, fig.height=3.5}
library(ggplot2)
ts <- ggplot(
  data = pheasant,
  aes(time, value)) +
  geom_line()
ts
```

Then we can use the `read_waterdata_parameter_codes` and `read_waterdata_monitoring_location` functions to create better labels:


```{r echo=TRUE, eval=TRUE, fig.height=3.5}
parameterInfo <- read_waterdata_parameter_codes(pCode)
siteInfo <- read_waterdata_monitoring_location(siteNo)

ts <- ts +
  xlab("") +
  ylab(parameterInfo$parameter_name) +
  ggtitle(siteInfo$monitoring_location_name)
ts
```

## Known USGS site, unknown service/pcode

The most common question the dataRetrieval team gets is:

"I KNOW this site has data but it's not coming out of dataRetrieval! Where's my data?"

First verify that the data you think is available is actually associated with the location. For time series data, use the `read_NWIS_ts_meta` function to find out the available time series data. 

```{r echo=TRUE}
library(dplyr)

site <- "USGS-05407000"
ts_data_available <- read_waterdata_ts_meta(monitoring_location_id = site) 


data_available <- ts_data_available |> 
  sf::st_drop_geometry() |> 
  mutate(begin = as.Date(begin),
         end = as.Date(end)) |> 
  select(parameter_name, parameter_code, statistic_id, computation_identifier,
         begin, end) 
```


```{r echo=FALSE}
datatable(data_available,
          rownames = FALSE,
          options = list(pageLength = 7,
                         lengthChange = FALSE,
                         searching = FALSE)
)

```

The time series that have "Instantaneous" in the computation_identifier column will be available in the instantaneous data service (currently `readNWISuv`), and the rest of the data will be available in the daily service (`read_waterdata_daily`).

```{r eval=FALSE, echo=TRUE}
dv_pcodes <- data_available$parameter_code[data_available$computation_identifier != "Instantaneous"]
stat_cds <- data_available$statistic_id[data_available$computation_identifier != "Instantaneous"]

dv_data <- read_waterdata_daily(monitoring_location_id = site,
                           parameter_code = unique(dv_pcodes),
                           statistic_id = unique(stat_cds))

uv_pcodes <- data_available$parameter_code[data_available$computation_identifier == "Instantaneous"]

uv_data <- readNWISuv(siteNumbers = gsub("USGS-", "", site),
                      parameterCd = unique(uv_pcodes))

peak_data <- readNWISpeak(gsub("USGS-", "", site))

```

For discrete water quality data, use the `summarize_waterdata_samples` function:

```{r echo=TRUE}
discrete_data_available_all <- summarize_waterdata_samples(site) 

discrete_data_available <- discrete_data_available_all |> 
  select(parameter_name = characteristicUserSupplied, 
         begin = firstActivity, end = mostRecentActivity,
         count = resultCount)

```

```{r echo=FALSE}
datatable(discrete_data_available,
          rownames = FALSE,
          options = list(pageLength = 7,
                         lengthChange = FALSE,
                         searching = FALSE)
)

```

The discrete water quality data can be accessed with the `read_waterdata_samples` function:

```{r eval=FALSE, echo=TRUE}
samples_data <- read_waterdata_samples(monitoringLocationIdentifier = site, 
                                  dataProfile = "basicphyschem")
```


# Water Quality Portal (WQP)

`dataRetrieval` also allows users to access data from the [Water Quality Portal](http://www.waterqualitydata.us/). The WQP houses data from multiple agencies; while USGS data comes from the NWIS database, EPA data comes from the STORET database (this includes many state, tribal, NGO, and academic groups). The WQP brings data from all these organizations together and provides it in a single format that has a more verbose output than NWIS. 

This tutorial will use the modern WQX3 format. This is still considered "beta", but it is the best way to get up-to-date multi-agency data.

The single user-friendly function is `readWQPqw`. This function will take a site or vector of sites in the first argument "siteNumbers". USGS sites need to add "USGS-" before the site number. 

The 2nd argument "parameterCd". Although it is called "parameterCd", it can take EITHER a USGS 5-digit parameter code OR a characterisitc name (this is what non-USGS databases use). Leaving "parameterCd" as empty quotes will return all data for a site. 

So we could get all the water quality data for site `r site` like this:

```{r eval=FALSE, echo=TRUE}
qw_data_all <- readWQPqw(siteNumbers = site,
                         parameterCd = "", 
                         legacy = FALSE)
```

or 1 parameter code:

```{r eval=FALSE, echo=TRUE}
qw_data_00095 <- readWQPqw(siteNumbers = site,
                           parameterCd = "00095", 
                           legacy = FALSE)
```

or 1 characteristic name:

```{r eval=FALSE, echo=TRUE}
qw_data_sp <- readWQPqw(siteNumbers = site,
                        parameterCd = "Specific conductance", 
                        legacy = FALSE)
```


#  Discover Data

This is all great when you know your site numbers. What do you do when you don't?

There are 2 `dataRetrieval` functions that help with USGS data discovery:

*  `read_waterdata_monitoring_location` finds sites within a specified filter 
*  `read_waterdata_ts_meta` summarizes the time series meta data 

And 2 functions that help with discover in WQP:

*  `readWQPsummary` summarizes the data available within the WQP by year.
*  `whatWQPdata` summarizes the data available within the WQP.


Available geographic filters are individual site(s), a single state, a bounding box, or a HUC (hydrologic unit code). See examples for those services by looking at the help page for the `readNWISdata` and `readWQPdata` functions:

Here are a few examples:

```{r eval=FALSE}
# Daily temperature in Ohio
ohio_sites <- read_waterdata_monitoring_location(state_name = "Ohio")
ohio_ts_meta <- read_waterdata_ts_meta(bbox = sf::st_bbox(ohio_sites),  
                                  parameter_code = "00010")

# Real-time discharge at a site
instFlow <- readNWISdata(
  sites = "05114000",
  service = "iv",
  parameterCd = "00060",
  startDate = "2014-05-01T00:00Z",
  endDate = "2014-05-01T12:00Z",
  tz = "America/Chicago"
)

# Groundwater levels within a HUC:
groundwaterHUC <- readNWISdata(
  huc = "02070010",
  service = "gwlevels"
)
```
  
#  Time/Time zone discussion

* The arguments for all `dataRetrieval` functions concerning dates (startDate, endDate) can be R Date objects, or character strings, as long as the string is in the form "YYYY-MM-DD".

* For functions that include a date and time, `dataRetrieval` will take that information and create a column that is a POSIXct type. By default, this date/time POSIXct column is converted to "UTC". In R, one vector (or column in a data frame) can only have __ONE__ timezone attribute.

    + Sometimes in a single state, some sites will acknowledge daylight savings and some don't
    + `dataRetrieval` queries could easily span multiple timezones (or switching between daylight savings and regular time)

* The user can specify a single timezone to override UTC. The allowable tz arguments are `OlsonNames` (see also the help file for `readNWISuv`). 


# Large Data Requests

It is increasingly common for R users to be interested in large-scale `dataRetrieval` analysis. You can use a loop of either state codes (`stateCd$STATE`) or HUCs to make large requests. BUT without careful planning, those requests could be too large to complete. Here are a few tips to make those queries manageable:

* Please do NOT use multi-thread processes and simultaneously request hundreds or thousands of queries.

* Take advantage of the `whatWQPdata` and `whatNWISdata` functions to filter out sites you don't need before requesting the data. Use what you can from these faster requests to filter the full data request as much as possible. 

* Think about using `tryCatch`, saving the data after each iteration of the loop, and/or using a make-like data pipeline (for example, see the `drake` package). This way if a single query fails, you do not need to start over.

* The WQP doesn't always perform that well when there are a lot of filtering arguments in the request. Even though those filters would reduce the amount of data needed to transfer, that sometimes causes the pre-processing of the request to take so long that it times-out before returning *any* data. It's a bit counterintuitive, but if you are having trouble getting your large requests to complete, remove arguments such as Sample Media, Site Type, these are things that can be filtered in a post-processing script. Another example: sometimes it is slower and error-prone requesting data year-by-year instead of requesting the entire period of record. 

* Pick a single state/HUC/bbox to practice your data retrievals before looping through larger sets, and optimize ahead of time as much as possible.

There are two examples [scripting](https://doi-usgs.github.io/dataRetrieval/articles/wqp_large_pull_script.html) and [pipeline](https://doi-usgs.github.io/dataRetrieval/articles/wqp_large_pull_targets.html) that go into more detail.

# But wait, there's more!

There are two services that also have functions in `dataRetrieval`, the National Groundwater Monitoring Network (NGWMN) and Network Linked Data Index (NLDI). These functions are not as mature as the WQP and NWIS functions. A future blog post will bring together these functions. 

## National Groundwater Monitoring Network (NGWMN)

Similar to WQP, the NGWMN brings groundwater data from multiple sources into a single location. There are currently a few `dataRetrieval` functions included:


*  `readNGWMNsites()`
*  `readNGWMNlevels()`
*  `readNGWMNdata()`.

## Network Linked Data Index (NLDI)

The NLDI provides a information backbone to navigate the NHDPlusV2 network and discover features indexed to the network. For an overview of the NLDI, see: [https://rconnect.usgs.gov/dataRetrieval/articles/nldi.html](https://rconnect.usgs.gov/dataRetrieval/articles/nldi.html)



<|MERGE_RESOLUTION|>--- conflicted
+++ resolved
@@ -131,11 +131,7 @@
 * Parameter Code (5 digits)
     + Full list: `read_waterdata_parameter_codes()`
 * Statistic Code (for daily values)
-<<<<<<< HEAD
-    + Full list: `read_metadata("statistic-codes")`
-=======
     + Full list: `read_waterdata_metadata("statistic-codes")`
->>>>>>> a64272a0
 
 
 Here are some examples of a few common parameter codes:
