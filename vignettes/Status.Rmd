---
title: "dataRetrieval Status"
date: "`r format(Sys.time(), '%B %d, %Y')`"
output: 
  rmarkdown::html_vignette:
    toc: true
    fig_caption: yes
    fig_height: 7
    fig_width: 7
vignette: >
  %\VignetteIndexEntry{dataRetrieval Status}
  \usepackage[utf8]{inputenc}
  %\VignetteEngine{knitr::rmarkdown}
editor_options: 
  chunk_output_type: console
---

# Overview

Welcome to the `dataRetrieval` status page. This page will be updated frequently with information about the status of `dataRetrieval` services.

Please contact the Computational Tools team at CompTools@usgs.gov with questions.

# New Water Data APIs

<details>
  <summary>What is an application programming interface (API)?</summary>
  When you run a `dataRetrieval` function like `read_waterdata_samples()` or `readNWISdv()`, you are actually generating a URL that contains within it specifications of the dataset in which you are interested (e.g. which monitoring locations, characteristics, pcodes, start and end dates, etc.). The format of that URL is special: it is parsed by a USGS-specific API web service, which translates the request into a database call. It then packages the response object from the database (with the data) into a format that can be sent to and then unpacked by the user. `dataRetrieval` takes a lot of the guesswork out of this process by generating the URL, sending it to the API, and wrangling the response object into a tabular dataset.   
</details>
<br>
The USGS is in the process of creating new, [publicly available APIs](https://api.waterdata.usgs.gov/) (a.k.a. "web services") to replace the existing [WaterServices](https://waterservices.usgs.gov/). `dataRetrieval` relies upon these web services to provide monitoring location information and water quantity/quality datasets. As new web services come online, `dataRetrieval` will be furnished with new functions to accommodate these changes. 

The table below shows the **existing** NWIS functions and, if applicable, their slated replacements. Note that several functions do not have direct replacements because the new services to support them do not yet exist. We will update this table as new services and functions come online. Also note that some new functions may only be available on the "develop" branch of `dataRetrieval` (`remotes::install_github("DOI-USGS/dataRetrieval", ref = "develop")`). More information on each function's specifications (complete with examples) are available in the [Introduction to New USGS Services vignette](add link here), the [package index](https://doi-usgs.github.io/dataRetrieval/reference/index.html) and/or function documentation (e.g. `?read_waterdata_daily`).
               
```{r echo=FALSE}
df <- data.frame(
  Legacy = c(
    "readNWISqw (deprecated)",
    "readNWISdv",
    "readNWISsite",
    "whatNWISsites",
    "",
    "readNWISuv",
    "readNWISrating",
    "readNWISstat",
    "readNWISmeas",
    "readNWISpeak",
    "readNWISgwl",
    "readNWISuse",
    "readNWISdata",
    "whatNWISdata",
    "readNWISpCode"
  ),
  New = c(
    "read_waterdata_samples",
    "read_waterdata_daily",
    "read_waterdata_monitoring_location",
    "read_waterdata_ts_meta",
    "read_waterdata",
    rep("", 10)
  ),
  "Available on (branch)" = c("main (CRAN)", "develop", "develop", "develop", "develop", rep("", 10))
)

knitr::kable(df, col.names = c("WaterServices (legacy) function", "Water Data (new) function", "Available on (branch name)"))

```

If you want to learn more about the new water data APIs, check out the ["What's new with WDFN APIs?" blog post](https://waterdata.usgs.gov/blog/api-whats-new-wdfn-apis/), as well as the [documentation](https://api.waterdata.usgs.gov/docs/) available on api.waterdata.usgs.gov. 

## API Keys

Do you make *a lot* of `dataRetrieval` WaterServices calls (e.g. using functions like `readNWISdv`, `readNWISuv`) per day? ...On the order of more than 50 function calls per hour? As you switch your workflows over to the new Water Data API functions, consider grabbing yourself an API key, which will bump your limit up to 1,000 requests per hour. Head to the [sign up page](https://api.waterdata.usgs.gov/signup) to get a token.

One you have your API key, add it to your `.Renviron` file like this:

```{r}
API_USGS_PAT = "[your api key]"
```

Replace [your api key] with the alphanumeric code provided by the sign-up page. That's it! `dataRetrieval` will look for an `.Renviron` file in your directories and use it for making web service calls.

# Discrete Data

In March 2024, NWIS **discrete water quality** services were "frozen": any public data retrieval using `readNWISqw()` no longer included any new data. Concurrently, the main [Water Quality Portal (WQP) API](https://www.waterqualitydata.us/) stopped serving new and updated USGS data (we will refer to this set of web services as "legacy"). Now, new and updated data are available from the [USGS Samples API](https://waterdata.usgs.gov/download-samples/#dataProfile=site) (for USGS data only) or in the [beta version](https://www.waterqualitydata.us/beta/) of the WQP (both USGS and non-USGS data).

What does this mean for water quality data users of `dataRetrieval`? Check out the sections below for more specifics.

## Samples Data

There's a new set of functions that access the USGS "samples-data" services! If you are **only** interested in USGS discrete water quality data, you can use the `read_waterdata_samples` function.  

Read more about it in the vignette, [Introducing read_waterdata_samples](https://doi-usgs.github.io/dataRetrieval/articles/samples_data.html).

## WQP

`dataRetrieval` WQP functions continue to default to the legacy system (that does not include post-March 2024 USGS discrete sample data). The new replacement services aren't currently set as the default because the WQP team still considers these services "beta", and therefore performance is not guaranteed. Users may encounter bugs or identify issues with the implementation of the new services: we welcome (and encourage!) your feedback to help improve these offerings, just send an email to WQX@epa.gov.

The table below provides a summary of the current state of WQP functions in `dataRetrieval`.

```{r echo=FALSE}
df <- data.frame(Function = c("readWQPdata",
                              "readWQPqw",
                              "whatWQPsites",
                              "whatWQPmetrics",
                              "whatWQPsamples",
                              "whatWQPdata",
                              "readWQPsummary",
                              "whatNWISdata"),
                 Status = c("Set to legacy options by default. WQX3 options available.",
                            "Set to legacy options by default. WQX3 options available.", 
                            "Set to legacy options by default. WQX3 options available.",
                            rep("Currently only available via legacy services.", 3),
                            "Does not have accurate information for USGS data.",
                            "Does not have accurate information for qw data."))

knitr::kable(df)

```

<<<<<<< HEAD
### Leveraging the beta WQP services
=======
## readWQPqw

The `readWQPqw()` function is generally advertised as a user-friendly function since it only works with a known list of sites, parameter codes or characteristic names, and start/end dates. 

As of `dataRetrieval` 2.7.17, this function will use the default WQX version 2 dataProfile, specified by the `legacy = TRUE` argument. Setting `legacy = FALSE` will return the WQX 3.0 "narrow" dataProfile. Keep in mind the 2.0 profiles will eventually be retired. For any more flexibility, users will need to use the `readWQPdata()` function.

An example of a WQX 3.0 return:

```{r eval=FALSE}
library(dataRetrieval)
rawPcode <- readWQPqw(siteNumbers = "USGS-01594440",
                      parameterCd = "01075",
                      legacy = FALSE)
```

Compared to using the WQX 2.0 legacy results:

```{r eval=FALSE}
rawPcode_legacy <- readWQPqw(siteNumbers = "USGS-01594440",
                      parameterCd = "01075",
                      legacy = TRUE)

```

## readWQPdata
>>>>>>> f53d7a69

The beta WQP offers data in the "WQX version 3.0 format" (WQX = [Water Quality Exchange](https://exchangenetwork.net/data-exchange/wqx/)) using new "data profiles" (how the data are formatted by the WQP). There are currently three WQX 3.0 "services" available on beta: ResultWQX3, StationWQX3 and ActivityWQX3. The "ResultWQX3" service has multiple available data profiles:  

| Service        | dataProfile |
| -------------- | ----------  |
| StationWQX3     |             |
| ResultWQX3      | fullPhysChem |
| ResultWQX3      | basicPhysChem |
| ResultWQX3      | narrow |
| ActivityWQX3    |         |

**Quickstart:** To access the most recent USGS data from the new services in `dataRetrieval`, use the function `readWQPqw` and set the argument `legacy=FALSE` or use the function `readWQPdata` and set the argument `service = "ResultWQX3"`.

<<<<<<< HEAD
If you wish to leverage a specific "ResultWQX3" data profile using the beta services, your code might look something like this, using the very flexible `readWQPdata` function:

```{r, eval = FALSE}
=======
```{r eval=FALSE}
>>>>>>> f53d7a69
data_full <- readWQPdata(siteid = "USGS-04024315",
                         characteristicName = "pH",
                         dataProfile = "fullPhysChem",
                         service = "ResultWQX3")
<<<<<<< HEAD
=======

data_basic <- readWQPdata(siteid = "USGS-04024315",
                          characteristicName = "pH",
                          dataProfile = "basicPhysChem",
                          service = "ResultWQX3")

data_narrow <- readWQPdata(siteid = "USGS-04024315",
                           characteristicName = "pH",
                           dataProfile = "narrow",
                           service = "ResultWQX3")

data_sites <- readWQPdata(siteid = "USGS-04024315",
                          characteristicName = "pH",
                          service = "StationWQX3")

>>>>>>> f53d7a69
```

On the other hand, the "StationWQX3" service requires no `dataProfile` argument:

```{r, eval = FALSE}
data_station <- readWQPdata(siteid = "USGS-04024315",
                           characteristicName = "pH",
                           service = "StationWQX3")
```

Guidance on how to use the new web page and web services are available in the [User Guide](https://www.waterqualitydata.us/beta/portal_userguide/) and [Web Services Guide](https://www.waterqualitydata.us/beta/webservices_documentation/). Additional profiles will continue to be added over time. 

## NWIS "qw" Data

As of dataRetrieval v2.7.17, `readNWISqw()` has been retired and replaced by `readWQPqw()`. The `readWQPqw()` function is generally advertised as a user-friendly function since it only works with a known list of sites, parameter codes or characteristic names, and start/end dates. Learn more about the change and where to find the new samples data in the dataretrieval [Changes to NWIS QW services vignette](https://doi-usgs.github.io/dataRetrieval/articles/qwdata_changes.html) and the WDFN blog on [Improved Public Delivery of Water Quality and Field Samples](https://waterdata.usgs.gov/blog/changes-to-sample-data/).

### A note on `whatNWISdata` and "qw" data

Currently, any "qw" data summaries provided by `whatNWISdata` are very likely out of date and incorrect: do not use this function to query by `data_type_cd = "qw"`. When the NWIS services are decommissioned (likely in 2025) there will no longer be any "qw" information provided in the output of `whatNWISdata`. Discrete water-quality data will be available via WQP services and USGS Samples only. More information will be provided as we learn more.<|MERGE_RESOLUTION|>--- conflicted
+++ resolved
@@ -59,7 +59,7 @@
     "read_waterdata",
     rep("", 10)
   ),
-  "Available on (branch)" = c("main (CRAN)", "develop", "develop", "develop", "develop", rep("", 10))
+  "Available on (branch)" = c("main (CRAN)", "main (CRAN)", "main (CRAN)", "main (CRAN)", "main (CRAN)", rep("", 10))
 )
 
 knitr::kable(df, col.names = c("WaterServices (legacy) function", "Water Data (new) function", "Available on (branch name)"))
@@ -118,35 +118,7 @@
 
 ```
 
-<<<<<<< HEAD
 ### Leveraging the beta WQP services
-=======
-## readWQPqw
-
-The `readWQPqw()` function is generally advertised as a user-friendly function since it only works with a known list of sites, parameter codes or characteristic names, and start/end dates. 
-
-As of `dataRetrieval` 2.7.17, this function will use the default WQX version 2 dataProfile, specified by the `legacy = TRUE` argument. Setting `legacy = FALSE` will return the WQX 3.0 "narrow" dataProfile. Keep in mind the 2.0 profiles will eventually be retired. For any more flexibility, users will need to use the `readWQPdata()` function.
-
-An example of a WQX 3.0 return:
-
-```{r eval=FALSE}
-library(dataRetrieval)
-rawPcode <- readWQPqw(siteNumbers = "USGS-01594440",
-                      parameterCd = "01075",
-                      legacy = FALSE)
-```
-
-Compared to using the WQX 2.0 legacy results:
-
-```{r eval=FALSE}
-rawPcode_legacy <- readWQPqw(siteNumbers = "USGS-01594440",
-                      parameterCd = "01075",
-                      legacy = TRUE)
-
-```
-
-## readWQPdata
->>>>>>> f53d7a69
 
 The beta WQP offers data in the "WQX version 3.0 format" (WQX = [Water Quality Exchange](https://exchangenetwork.net/data-exchange/wqx/)) using new "data profiles" (how the data are formatted by the WQP). There are currently three WQX 3.0 "services" available on beta: ResultWQX3, StationWQX3 and ActivityWQX3. The "ResultWQX3" service has multiple available data profiles:  
 
@@ -160,35 +132,13 @@
 
 **Quickstart:** To access the most recent USGS data from the new services in `dataRetrieval`, use the function `readWQPqw` and set the argument `legacy=FALSE` or use the function `readWQPdata` and set the argument `service = "ResultWQX3"`.
 
-<<<<<<< HEAD
 If you wish to leverage a specific "ResultWQX3" data profile using the beta services, your code might look something like this, using the very flexible `readWQPdata` function:
 
 ```{r, eval = FALSE}
-=======
-```{r eval=FALSE}
->>>>>>> f53d7a69
 data_full <- readWQPdata(siteid = "USGS-04024315",
                          characteristicName = "pH",
                          dataProfile = "fullPhysChem",
                          service = "ResultWQX3")
-<<<<<<< HEAD
-=======
-
-data_basic <- readWQPdata(siteid = "USGS-04024315",
-                          characteristicName = "pH",
-                          dataProfile = "basicPhysChem",
-                          service = "ResultWQX3")
-
-data_narrow <- readWQPdata(siteid = "USGS-04024315",
-                           characteristicName = "pH",
-                           dataProfile = "narrow",
-                           service = "ResultWQX3")
-
-data_sites <- readWQPdata(siteid = "USGS-04024315",
-                          characteristicName = "pH",
-                          service = "StationWQX3")
-
->>>>>>> f53d7a69
 ```
 
 On the other hand, the "StationWQX3" service requires no `dataProfile` argument:
