---
title: "Introduction to New USGS Services"
editor_options: 
  chunk_output_type: console
output:
  rmarkdown::html_vignette:
    toc: true
    number_sections: true
vignette: >
  %\VignetteIndexEntry{Introduction to New USGS Services}
  \usepackage[utf8]{inputenc}
  %\VignetteEngine{knitr::rmarkdown}
---


```{r setup, include=FALSE, message=FALSE}
library(knitr)
library(dataRetrieval)
library(dplyr)
library(ggplot2)

options(continue = " ",
        width = 50)

knitr::opts_chunk$set(
  echo = TRUE,
  message = FALSE,
  warning = FALSE,
  fig.height = 4,
  fig.width = 7
)
```


<<<<<<< HEAD
As we bid adieu to the NWIS web services, we welcome a host of new web service offering: the [USGS Water Data OGC APIs](https://api.waterdata.usgs.gov/ogcapi/v0/). This is a modern access point for USGS water data. The USGS is planning to modernize **all** web services in the near future. For each of these updates, `dataRetrieval` will create a new function to access the new services and deprecate functions for accessing legacy services. 
=======
As we bid adieu to the NWIS web services, we welcome a host of new web service offering: the [USGS Water Data OGC APIs](https://api.waterdata.usgs.gov/ogcapi/v0/). This is a modern access point for USGS water data. The USGS is [planning to modernize **all** web services](https://waterdata.usgs.gov/blog/api-whats-new-wdfn-apis/) in the near future. For each of these updates, `dataRetrieval` will create a new function to access the new services. 
>>>>>>> 35c918e3

This document will introduce each new function (note as time goes on, we'll update this document to include additional functions). Scroll down for tips on what you'll need to do to convert your legacy scripts to use these modern functions. Note the timeline for the NWIS servers being shut down is currently very uncertain. We'd recommend incorporating these new functions as soon as possible to avoid future headaches.

# New Features

Each new "API endpoint" will deliver a new type of USGS data. Currently the available endpoints are "monitoring-locations", "time-series-metadata", and "daily". All of these endpoints offer some new features that the NWIS services did not have:

* **Supports [Contextual Query Language](https://www.loc.gov/standards/sru/cql/) (CQL) syntax**: any column can also be queried on! The main `dataRetrieval::read_USGS_*` functions will take vector inputs. Each query is appended as a boolean AND. For instance, if you ask for a vector of monitoring location ids and a vector of parameter codes, you will get data back for just those monitoring locations AND the specified parameter codes. Towards the bottom of this document, we'll discuss ways to make more specific queries using Contextual Query Language.

* **Provides [Simple Features](https://en.wikipedia.org/wiki/Simple_Features) functionality**: data is returned with a "geometry" column, which is a simple feature object, allowing the data to be integrated with the [`sf`](https://r-spatial.github.io/sf/) package and associated geospatial workflows.

* **Enables more flexible queries**: when you look at the help file for the new functions, you’ll also notice there are many more arguments. These are mostly set by default to NA. You **DO NOT** need to (and most likely should not!) specify all of these parameters. 

* Users can pick which columns are returned with the "properties" argument. Available properties can be discovered with the `check_OGC_requests` function:

```{r}
daily_schema <- check_OGC_requests(endpoint = "daily", type = "schema")
names(daily_schema$properties)

```

* You can register an API key for use with USGS water data APIs. There are now limits on how many queries can be requested per IP address per hour. If you find yourself running into limits, you can request an API token here: <https://api.waterdata.usgs.gov/signup/>

Then save your token in your .Renviron file like this:

```
API_USGS_PAT = "my_super_secret_token"
```
You can use `usethis::edit_r_environ()` to edit find and open your .Renviron file. You will need to restart R for that variable to be recognized. 

# New Functions

As new API endpoints come online, this section will be updated with any `dataRetrieval` function that is created.

## Monitoring Location

The `read_USGS_monitoring_location` function replaces the `readNWISsite` function.

`r dataRetrieval:::get_description("monitoring-locations")`

To access these services on a web browser, go to <https://api.waterdata.usgs.gov/ogcapi/v0/collections/monitoring-locations>.

Here is a simple example of requesting one known USGS site:

```{r}
sites_information <- read_USGS_monitoring_location(monitoring_location_id = "USGS-01491000")
```

The output includes the following information:

```{r echo=FALSE}
knitr::kable(t(sites_information))
```

Maybe that is more information than you need. You can specify which columns get returned with the "properties" argument:

```{r}
site_info <- read_USGS_monitoring_location(monitoring_location_id = "USGS-01491000",
                                           properties = c("monitoring_locations_id",
                                                          "site_type",
                                                          "drainage_area",
                                                          "monitoring_location_name"))

knitr::kable(site_info)

```

Any of those original outputs can also be inputs to the function! So let's say we want to find all the stream sites in Wisconsin:

```{r}
sites_wi <- read_USGS_monitoring_location(state_name = "Wisconsin", 
                                          site_type = "Stream")
```

The returned data includes a column "geometry" which is a collection of simple feature (sf) points. This allows for seamless integration with the `sf` package. Here are 2 quick examples of using the `sf` object in ggplot2 and leaflet:

```{r}
library(ggplot2)

ggplot(data = sites_wi) +
  geom_sf() +
  theme_minimal()
```

```{r}
library(leaflet)

leaflet_crs <- "+proj=longlat +datum=WGS84" #default leaflet crs

leaflet(data = sites_wi |> 
                sf::st_transform(crs = leaflet_crs)) |> 
    addProviderTiles("CartoDB.Positron") |> 
    addCircleMarkers(popup = ~monitoring_location_name, 
                   radius = 0.1,
                   opacity = 1)

```

## Time Series Metadata

The `read_USGS_ts_meta` function replaces the `whatNWISdata` function.

`r dataRetrieval:::get_description("time-series-metadata")`

To access these services on a web browser, go to <https://api.waterdata.usgs.gov/ogcapi/v0/collections/time-series-metadata>.


```{r}
ts_available <- read_USGS_ts_meta(monitoring_location_id = "USGS-01491000",
                                  parameter_code = c("00060", "00010"))

```

The returning tables gives information on all available time series. For instance, we can pull a few columns out and see when each time series started, ended, or was last modified.

```{r echo=FALSE}
ts_available1 <- ts_available[,c("parameter_name", "statistic_id", "begin", "end", "last_modified")]
ts_available1 <- sf::st_drop_geometry(ts_available1)
ts_available1$begin <- as.Date(ts_available1$begin)
ts_available1$end <- as.Date(ts_available1$end)
ts_available1$last_modified <- as.Date(ts_available1$last_modified)
knitr::kable(ts_available1)

```

## Daily Values

The `read_USGS_daily` function replaces the `readNWISdv` function.

`r dataRetrieval:::get_description("daily")`

To access these services on a web browser, go to <https://api.waterdata.usgs.gov/ogcapi/v0/collections/daily>.



```{r}
library(dataRetrieval)

daily_modern <- read_USGS_daily(monitoring_location_id = "USGS-01491000",
                          parameter_code = c("00060", "00010"),
                          statistic_id = "00003",
                          time = c("2023-10-01", "2024-09-30"))

nrow(daily_modern)
```

The first thing you might notice is that the new service serves data in a "long" format, which means there is just a single observations per row of the data frame (see: [Pivot Data](articles/long_to_wide.html)). Many functions will be easier and more efficient to work with a "long" data frame. For instance, here we can see how `ggplot2` can use the parameter_code column to create a "facet" plot:

```{r}
library(ggplot2)

ggplot(data = daily_modern) +
  geom_point(aes(x = time, y = value, 
                 color = approval_status)) +
  facet_grid(parameter_code ~ ., scale = "free") +
  theme_bw()

```

## General Retrieval

The `read_USGS_data` function replaces the `readNWISdata` function. This is a lower-level, generalized function for querying any of the API endpoints.

The new APIs can handle complex requests. For those queries, users will need to construct their own request using Common Query Language. There's an excellent article <https://api.waterdata.usgs.gov/docs/ogcapi/complex-queries/>.

Let's try to find sites in Wisconsin and Minnesota that have a drainage area greater than 1000 mi^2.

```{r}
cql <- '{
  "op": "and",
  "args": [
    {
      "op": "in",
        "args": [
          { "property": "state_name" },
          [ "Wisconsin", "Minnesota" ]
        ]
    },
    {
      "op": ">",
        "args": [
          { "property": "drainage_area" },
          1000
        ]
    }
  ]
}'

sites_mn_wi <- read_USGS_data(service = "monitoring-locations", 
                              CQL = cql)

```

Let's see what that looks like:

```{r}
leaflet_crs <- "+proj=longlat +datum=WGS84" #default leaflet crs

pal <- colorNumeric("viridis", sites_mn_wi$drainage_area)

leaflet(data = sites_mn_wi |> 
                sf::st_transform(crs = leaflet_crs)) |> 
    addProviderTiles("CartoDB.Positron") |> 
    addCircleMarkers(popup = ~monitoring_location_name, 
                     color = ~ pal(drainage_area),
                     radius = 0.1,
                     opacity = 1) |> 
    addLegend(pal = pal,
              position = "bottomleft",
              title = "Drainage Area",
              values = ~drainage_area)

```

## Discrete Samples

Discrete USGS water quality can be accessed via the `read_USGS_samples` function. While this is a new, modern USGS endpoint, it is not served in the same infrastructure as the rest of these new advertised functions. See [Samples Data](articles/samples_data.html)) for information on accessing USGS discrete water quality data.

# Notes on dataRetrieval development

## New Features

### Style

New functions will use a "snake case", such as `read_USGS_samples`. Older functions use camel case, such as `readNWISdv`. The difference is the underscore between words. This should be a handy way to tell the difference between newer modern data access, and the older traditional functions. 

### Structure

Historically, we allowed users to customize their queries via the `...` argument structure. With `...`, users needed to know the exact names of query parameters before using the function. Now, the new functions will include **ALL** possible arguments that the web service APIs support. This will allow users to use tab-autocompletes (available in RStudio and other IDEs). **Users will need to understand that they are not required to specify all of these parameters. In fact, it is not advisable: the systems can get bogged down with redundant query parameters.** We expect this will be easier for users, but it might take some time to smooth out the documentation and test usability. There may be additional consequences, such as users won't be able to build up argument lists to pass into the function.  

### Dependencies

Under the hood, `dataRetrieval` changed the dependency from `httr` to `httr2`. `httr2` is the modern R package for web requests that is actively developed/maintained. As we develop functions for the modern USGS web services, we'll continue to explore updating package dependencies. Since the new services offer geospatial output, we have recommend using the `sf` package. The `whisker` package was also included to help create POST CQL2 queries. 

## Developmental workflow

CRAN-stable documentation will be available on the GitHub pages:
<https://doi-usgs.github.io/dataRetrieval/>

In-development documentation will be available on the USGS GitLab pages:
<https://water.code-pages.usgs.gov/dataRetrieval>

Development of `dataRetrieval` will happen on a git branch called "develop". The "develop" branch will only move to the "main" branch when we submit to CRAN, unless there are bug fixes that pertain to the CRAN release. The "develop" branch WILL change frequently, and there are no promises of future behavior. Users must accept that they are using those functions at their own risk. If you willing to accept this risk, the installation instructions are:

```{r eval=FALSE}
library(remotes)

install_github("DOI-USGS/dataRetrieval",
               ref = "develop")

```

# HELP!

That's a lot of new information and changes. There are certainly going to be scripts that have been passed down through the years that will start breaking once the NWIS servers are decommissioned. 

Check back on the documentation often:
<https://doi-usgs.github.io/dataRetrieval/>
Peruse the "Additional Articles", when we find common issues people have with converting their old workflows, we will try to add articles to clarrify new workflows. 

Currently, you might be interested in:

* [General Tutorial](articles/Tutorial.html)

* [Pivot Help](articles/long_to_wide.html)

* [Joining by closest date](articles/join_by_closest.html)

If you have additional questions, email comptools@usgs.gov. General questions and bug reports can be reported here: <https://github.com/DOI-USGS/dataRetrieval/issues>
<|MERGE_RESOLUTION|>--- conflicted
+++ resolved
@@ -31,13 +31,7 @@
 )
 ```
 
-
-<<<<<<< HEAD
-As we bid adieu to the NWIS web services, we welcome a host of new web service offering: the [USGS Water Data OGC APIs](https://api.waterdata.usgs.gov/ogcapi/v0/). This is a modern access point for USGS water data. The USGS is planning to modernize **all** web services in the near future. For each of these updates, `dataRetrieval` will create a new function to access the new services and deprecate functions for accessing legacy services. 
-=======
-As we bid adieu to the NWIS web services, we welcome a host of new web service offering: the [USGS Water Data OGC APIs](https://api.waterdata.usgs.gov/ogcapi/v0/). This is a modern access point for USGS water data. The USGS is [planning to modernize **all** web services](https://waterdata.usgs.gov/blog/api-whats-new-wdfn-apis/) in the near future. For each of these updates, `dataRetrieval` will create a new function to access the new services. 
->>>>>>> 35c918e3
-
+As we bid adieu to the NWIS web services, we welcome a host of new web service offering: the [USGS Water Data OGC APIs](https://api.waterdata.usgs.gov/ogcapi/v0/). This is a modern access point for USGS water data. The USGS is [planning to modernize **all** web services](https://waterdata.usgs.gov/blog/api-whats-new-wdfn-apis/) in the near future. For each of these updates, `dataRetrieval` will create a new function to access the new services and deprecate functions for accessing the legacy services. 
 This document will introduce each new function (note as time goes on, we'll update this document to include additional functions). Scroll down for tips on what you'll need to do to convert your legacy scripts to use these modern functions. Note the timeline for the NWIS servers being shut down is currently very uncertain. We'd recommend incorporating these new functions as soon as possible to avoid future headaches.
 
 # New Features
