--- conflicted
+++ resolved
@@ -305,11 +305,7 @@
 
 ## Reference Tables
 
-<<<<<<< HEAD
-There is a new function `read_metadata` that gives access to a wide variety of tables that have metadata information.
-=======
 There is a new function `read_waterdata_metadata` that gives access to a wide variety of tables that have metadata information.
->>>>>>> a64272a0
 
 ### Agency Codes
 
@@ -317,11 +313,7 @@
 
 ```{r}
 #| eval: false
-<<<<<<< HEAD
-agency_codes <- read_metadata("agency-codes")
-=======
 agency_codes <- read_waterdata_metadata("agency-codes")
->>>>>>> a64272a0
 ```
 
 ### Altitude Datums
@@ -330,11 +322,7 @@
 
 ```{r}
 #| eval: false
-<<<<<<< HEAD
-altitude_datums <- read_metadata("altitude-datums")
-=======
 altitude_datums <- read_waterdata_metadata("altitude-datums")
->>>>>>> a64272a0
 ```
 
 
@@ -344,11 +332,7 @@
 
 ```{r}
 #| eval: false
-<<<<<<< HEAD
-aquifer_codes <- read_metadata("aquifer-codes")
-=======
 aquifer_codes <- read_waterdata_metadata("aquifer-codes")
->>>>>>> a64272a0
 ```
 
 ### Aquifer Types
@@ -357,11 +341,7 @@
 
 ```{r}
 #| eval: false
-<<<<<<< HEAD
-aquifer_types <- read_metadata("aquifer-types")
-=======
 aquifer_types <- read_waterdata_metadata("aquifer-types")
->>>>>>> a64272a0
 ```
 
 ### Coordinate Accuracy Codes
@@ -370,11 +350,7 @@
 
 ```{r}
 #| eval: false
-<<<<<<< HEAD
-coordinate_accuracy_codes <- read_metadata("coordinate-accuracy-codes")
-=======
 coordinate_accuracy_codes <- read_waterdata_metadata("coordinate-accuracy-codes")
->>>>>>> a64272a0
 ```
 
 ### Coordinate Datum Codes
@@ -383,11 +359,7 @@
 
 ```{r}
 #| eval: false
-<<<<<<< HEAD
-coordinate_datum_codes <- read_metadata("coordinate-datum-codes")
-=======
 coordinate_datum_codes <- read_waterdata_metadata("coordinate-datum-codes")
->>>>>>> a64272a0
 ```
 
 ### Coordinate Method Codes
@@ -396,11 +368,7 @@
 
 ```{r}
 #| eval: false
-<<<<<<< HEAD
-coordinate_method_codes <- read_metadata("coordinate-method-codes")
-=======
 coordinate_method_codes <- read_waterdata_metadata("coordinate-method-codes")
->>>>>>> a64272a0
 ```
 
 ### Medium Codes
@@ -409,11 +377,7 @@
 
 ```{r}
 #| eval: false
-<<<<<<< HEAD
-medium_codes <- read_metadata("medium-codes")
-=======
 medium_codes <- read_waterdata_metadata("medium-codes")
->>>>>>> a64272a0
 ```
 
 ### National Aquifer Codes
@@ -422,11 +386,7 @@
 
 ```{r}
 #| eval: false
-<<<<<<< HEAD
-medium_codes <- read_metadata("medium-codes")
-=======
 medium_codes <- read_waterdata_metadata("medium-codes")
->>>>>>> a64272a0
 ```
 
 ### Parameter Codes
@@ -435,11 +395,7 @@
 
 ```{r}
 #| eval: false
-<<<<<<< HEAD
-parameter_codes <- read_metadata("parameter-codes")
-=======
 parameter_codes <- read_waterdata_metadata("parameter-codes")
->>>>>>> a64272a0
 ```
 
 ### Reliability Codes
@@ -448,11 +404,7 @@
 
 ```{r}
 #| eval: false
-<<<<<<< HEAD
-reliability_codes <- read_metadata("reliability-codes")
-=======
 reliability_codes <- read_waterdata_metadata("reliability-codes")
->>>>>>> a64272a0
 ```
 
 ### Site Types
@@ -461,11 +413,7 @@
 
 ```{r}
 #| eval: false
-<<<<<<< HEAD
-site_types <- read_metadata("site-types")
-=======
 site_types <- read_waterdata_metadata("site-types")
->>>>>>> a64272a0
 ```
 
 ### Topographic Codes
@@ -474,11 +422,7 @@
 
 ```{r}
 #| eval: false
-<<<<<<< HEAD
-topographic_codes <- read_metadata("topographic-codes")
-=======
 topographic_codes <- read_waterdata_metadata("topographic-codes")
->>>>>>> a64272a0
 ```
 
 ### Topographic Codes
@@ -487,11 +431,7 @@
 
 ```{r}
 #| eval: false
-<<<<<<< HEAD
-time_zone_codes <- read_metadata("time-zone-codes")
-=======
 time_zone_codes <- read_waterdata_metadata("time-zone-codes")
->>>>>>> a64272a0
 ```
 
 
