--- conflicted
+++ resolved
@@ -73,11 +73,7 @@
       - read_waterdata_monitoring_location
       - read_waterdata_latest_continuous
       - read_waterdata_parameter_codes
-<<<<<<< HEAD
-      - read_metadata
-=======
       - read_water_data_metadata
->>>>>>> a64272a0
       - read_waterdata
       - summarize_waterdata_samples
       - check_waterdata_sample_params
