context("General functions")

test_that("General NWIS retrievals working", {
  testthat::skip_on_cran()
  
  multiSite <- readNWISdata(sites=c("04025500","040263491"), service="iv", 
                            parameterCd="00060")
  expect_is(multiSite$dateTime, 'POSIXct')
  # saveRDS(multiSite, "rds/multiSite.rds")
  
  bBoxEx <- readNWISdata(bBox=c(-83,36.5,-81,38.5), parameterCd="00010")
  expect_that(length(unique(bBoxEx$site_no)) > 1, is_true())
  # saveRDS(bBoxEx, "rds/bBoxEx.rds")
  
  startDate <- as.Date("2013-10-01")
  endDate <- as.Date("2014-09-30")
  waterYear <- readNWISdata(bBox=c(-83,36.5,-81,38.5), parameterCd="00010", 
                   service="dv", startDate=startDate, endDate=endDate)
  # saveRDS(waterYear, "rds/waterYear.rds")
  expect_is(waterYear$dateTime, 'POSIXct')
  
  siteInfo <- readNWISdata(stateCd="WI", parameterCd="00010",hasDataTypeCd="iv", 
                           service="site")
  # saveRDS(siteInfo,"rds/siteInfo.rds")
  expect_is(siteInfo$station_nm, "character")
  
  qwData <- readNWISdata(bBox=c(-82.5,41.52,-81,41),startDate=as.Date("2000-01-01"),
                   drain_area_va_min=50, qw_count_nu=50,qw_attributes="expanded",
                    qw_sample_wide="wide",list_of_search_criteria=c("lat_long_bounding_box",
                    "drain_area_va","obs_count_nu"),service="qw")
  # saveRDS(qwData, "rds/qwData.rds")
  expect_is(qwData$startDateTime, "POSIXct")
  
  url <- "https://waterservices.usgs.gov/nwis/dv/?site=09037500&format=rdb&ParameterCd=00060&StatCd=00003&startDT=1985-10-02&endDT=2012-09-06"
  dv <- importRDB1(url, asDateTime = FALSE)
  
  urlEmpty <- "https://nwis.waterdata.usgs.gov/nwis/qwdata?multiple_site_no=413437087150601&sort_key=site_no&group_key=NONE&inventory_output=0&begin_date=&end_date=&TZoutput=0&param_group=NUT,INN&qw_attributes=0&format=rdb&qw_sample_wide=0&rdb_qw_attributes=expanded&date_format=YYYY-MM-DD&rdb_compression=value&list_of_search_criteria=multiple_site_no"
  dv <- importRDB1(urlEmpty, asDateTime = FALSE)
  # saveRDS(dv, "rds/emptyDV.rds")
  expect_that(nrow(dv) == 0, is_true())
  
  dailyStat <- readNWISdata(site=c("03112500","03111520"),service="stat",statReportType="daily",
                           statType=c("p25","p50","p75","min","max"),parameterCd="00065",convertType=FALSE)
  # saveRDS(dailyStat,"rds/dailyStat.rds")
  expect_that(length(dailyStat$min_va) > 1, is_true())
  expect_is(dailyStat$p25_va,"character")
  
  waterYearStat <- readNWISdata(site=c("03112500"),service="stat",statReportType="annual",
                                statYearType="water", missingData="on")
  # saveRDS(waterYearStat, "rds/waterYearStat.rds")
  expect_is(waterYearStat$mean_va,"numeric")
  expect_is(waterYearStat$parameter_cd,"character")
  
  #2 data descriptors, but some random empty "values" tag:
  urlTest <- "https://nwis.waterservices.usgs.gov/nwis/iv/?site=11447650&format=waterml,1.1&ParameterCd=63680&startDT=2016-12-13&endDT=2016-12-13"
  x <- importWaterML1(urlTest)
  expect_equal(ncol(x), 8)
  
  #Test list:
  args <- list(sites="05114000", service="iv", 
               parameterCd="00060", 
               startDate="2014-05-01T00:00Z",
               endDate="2014-05-01T12:00Z")
  
  instData <- readNWISdata(args)
  
  args <- list(sites="05114000", service="dv", 
               parameterCd="00060", 
               startDate="2014-05-01",
               endDate="2014-05-01")
  
  dailyData <- readNWISdata(args)
  expect_lt(nrow(dailyData), nrow(instData))
  args <- list(stateCd="OH",parameterCd="00665")
  sites <- whatNWISsites(args)
  expect_type(sites, "list")
})


test_that("General WQP retrievals working", {
  testthat::skip_on_cran()
  nameToUse <- "pH"
  pHData <- readWQPdata(siteid="USGS-04024315",characteristicName=nameToUse)
  expect_is(pHData$ActivityStartDateTime, 'POSIXct')
  
  #testing lists:
  startDate <- as.Date("2013-01-01")
  secchi.names = c("Depth, Secchi disk depth",
                   "Depth, Secchi disk depth (choice list)",
                   "Secchi Reading Condition (choice list)",
                   "Secchi depth",
                   "Water transparency, Secchi disc")
  args_2 <- list('startDateLo' = startDate,
               'startDateHi' = "2013-12-31",
                statecode="WI",
                characteristicName=secchi.names)

  wqp.summary <- readWQPdata(args_2, querySummary = TRUE)
  expect_true("list" %in% class(wqp.summary))
  
  #pretty sloooow:
  wqp.data <- readWQPdata(args_2, querySummary = FALSE)
  expect_false("list" %in% class(wqp.data))
  
  # Testing multiple lists:
  arg_3 <- list('startDateLo' = startDate,
               'startDateHi' = "2013-12-31")
  arg_4 <- list(statecode="WI",
                characteristicName=secchi.names)
  wqp.summary <- readWQPdata(arg_3, arg_4, querySummary=TRUE)
  expect_true("list" %in% class(wqp.summary))
  
  lakeSites <- whatWQPsites(args_2)
  expect_type(lakeSites, "list")
  
  # Known slow query for WQP:
  # pHDataExpanded2 <- readWQPdata(bBox=c(-90.1,42.9,-89.9,43.1),
  #                                characteristicName=nameToUse, querySummary = TRUE)
  # expect_is(pHDataExpanded2, 'list')
  
  # Super slow:
  # startDate <- as.Date("2013-01-01")
  # nutrientDaneCounty <- readWQPdata(countycode="US:55:025",startDate=startDate,
  #                        characteristicType="Nutrient")
  # expect_is(nutrientDaneCounty$ActivityStartDateTime, 'POSIXct')
})

test_that("WQP head query retrievals working", {
  testthat::skip_on_cran()
  nameToUse <- "pH"
  pHDataQueryResults <- readWQPdata(siteid="USGS-04024315",
                                    characteristicName=nameToUse, 
                                    querySummary=TRUE)
  expect_false(is.null(pHDataQueryResults$date))
  expect_is(pHDataQueryResults$date, 'Date')
  expect_false(is.null(pHDataQueryResults$`total-site-count`))
  expect_is(pHDataQueryResults$`total-site-count`, 'numeric')
  expect_false(is.null(pHDataQueryResults$`total-result-count`))
  expect_is(pHDataQueryResults$`total-result-count`, 'numeric')
  
  pHDataQueryResults <- readWQPqw(siteNumbers="USGS-04024315",
                                  parameterCd=nameToUse, 
                                  querySummary=TRUE)
  expect_false(is.null(pHDataQueryResults$date))
  expect_is(pHDataQueryResults$date, 'Date')
  expect_false(is.null(pHDataQueryResults$`total-site-count`))
  expect_is(pHDataQueryResults$`total-site-count`, 'numeric')
  expect_false(is.null(pHDataQueryResults$`total-result-count`))
  expect_is(pHDataQueryResults$`total-result-count`, 'numeric')
})

test_that("zeroPad handles NAs", {
  toPad <- c(1,5,55,NA)
  padded <- zeroPad(toPad,3)
  expect_true(identical(c("001","005","055",NA),padded))
})

test_that("Dates with no days can be handled", {
  testthat::skip_on_cran()
  expect_error(readNWISgwl("425957088141001", startDate = "1980-01-01"))
 })

context("whatNWISsites")
test_that("whatNWISsites working", {
  testthat::skip_on_cran()
  siteListPhos <- whatNWISsites(stateCd="OH",parameterCd="00665")
  expect_true(nrow(siteListPhos) > 0)
  expect_true(is.numeric(siteListPhos$dec_lat_va))
  
  bboxSites <- whatNWISsites(bbox = c(-92.5, 45.4, -87, 47), parameterCd="00060")
  expect_true(nrow(bboxSites) > 0)
  expect_true(is.numeric(bboxSites$dec_lat_va))
  })
<<<<<<< HEAD

context("readWQPdots")
test_that("readWQPdots working", {
  testthat::skip_on_cran()
  
  # bbox vector turned into single string with coords separated by semicolons
  formArgs_bbox <- dataRetrieval:::readWQPdots(bbox = c(-92.5, 45.4, -87, 47))
  expect_true(length(formArgs_bbox) == 1)
  expect_true(length(gregexpr(";", formArgs_bbox)[[1]]) == 3)
  
  # NWIS names (siteNumber) converted to WQP expected names (siteid)
  formArgs_site <- dataRetrieval:::readWQPdots(siteNumber="04010301")
  expect_true(length(formArgs_site) == 1)
  expect_true("siteid" %in% names(formArgs_site))
  expect_false("siteNumber" %in% names(formArgs_site))
  
  # NWIS names (stateCd) converted to WQP expected names (statecode)
  formArgs <- dataRetrieval:::readWQPdots(stateCd="OH",parameterCd="00665")
  expect_true(length(formArgs) == 2)
  expect_true("statecode" %in% names(formArgs))
  expect_false("stateCd" %in% names(formArgs))
})
=======
>>>>>>> 12536052
<|MERGE_RESOLUTION|>--- conflicted
+++ resolved
@@ -171,7 +171,6 @@
   expect_true(nrow(bboxSites) > 0)
   expect_true(is.numeric(bboxSites$dec_lat_va))
   })
-<<<<<<< HEAD
 
 context("readWQPdots")
 test_that("readWQPdots working", {
@@ -193,6 +192,4 @@
   expect_true(length(formArgs) == 2)
   expect_true("statecode" %in% names(formArgs))
   expect_false("stateCd" %in% names(formArgs))
-})
-=======
->>>>>>> 12536052
+})