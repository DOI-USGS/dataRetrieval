--- conflicted
+++ resolved
@@ -2,39 +2,24 @@
 
 test_that("NLDI messageing NULL", {
   skip_on_cran()
-  
-  expect_warning(xx <- findNLDI(
+  xx <- findNLDI(
     wqp = "TCEQMAIN-10016",
     nav = "UM",
     find = "nwissite",
-<<<<<<< HEAD
-    distance_km = 2
-  ))
-=======
     distance_km = 2,
     warn = FALSE
   )
->>>>>>> 169c03f0
-
-  expect_true(nrow(xx) == 1)
   
-  expect_warning(xx <- findNLDI(
+  expect_warning(findNLDI(
     wqp = "TCEQMAIN-10016",
     nav = "UM",
     find = "nwissite",
-<<<<<<< HEAD
-    distance_km = 2,
-    no_sf = FALSE
-  ))
-  
-=======
     distance_km = 2, 
     warn = TRUE
   ))
-
+  
   expect_true(class(xx) == "list")
   expect_true(nrow(xx[[1]]) == 1)
->>>>>>> 169c03f0
 })
 
 
@@ -44,8 +29,6 @@
 })
 
 
-<<<<<<< HEAD
-=======
 xx <- findNLDI(
   wqp = "TCEQMAIN-10016",
   nav = "UM",
@@ -56,20 +39,19 @@
 )
 
 
->>>>>>> 169c03f0
 test_that("NLDI starting sources...", {
   skip_on_cran()
-
+  
   # LINESTRING GEOMETERY
   expect_equal(sum(names(findNLDI(comid = 101, warn = FALSE)$origin) %in%
-    c("sourceName", "identifier", "comid", "geometry")), 4)
+                     c("sourceName", "identifier", "comid", "geometry")), 4)
   # POINT GEOMETERY
   expect_true(all(names(findNLDI(nwis = "11120000", warn = FALSE)$origin) %in%
-    c(
-      "sourceName", "identifier", "comid",
-      "name", "reachcode", "measure",
-      "X", "Y", "geometry"
-    )))
+                    c(
+                      "sourceName", "identifier", "comid",
+                      "name", "reachcode", "measure",
+                      "X", "Y", "geometry"
+                    )))
   # COMID
   expect_equal(findNLDI(comid = 101, warn = FALSE)$origin$sourceName, "NHDPlus comid")
   # NWIS
@@ -92,7 +74,7 @@
 
 test_that("NLDI navigation sources...", {
   skip_on_cran()
-
+  
   # UPPER TRIBUTARY
   expect_equal(length(findNLDI(nwis = "11120000", nav = "UT", warn = FALSE)$UT_flowlines), 2)
   # UPPER MAIN
@@ -110,21 +92,14 @@
 
 test_that("NLDI find sources...", {
   skip_on_cran()
-
-<<<<<<< HEAD
-  expect_equal(length(findNLDI(nwis = "11120000", nav = "UT", find = "wade")), 2)
-  expect_equal(length(suppressWarnings(findNLDI(nwis = "11120000", nav = c("UT", "UM"), 
-                               find = c("nwis", "wade", "flowlines")))), 
-               6)
-=======
+  
   expect_equal(length(findNLDI(nwis = "11120000", nav = "UT", find = "wade", warn = FALSE)), 2)
   expect_equal(length(findNLDI(nwis = "11120000", nav = c("UT", "UM"), find = c("nwis", "wade", "flowlines"), warn = FALSE)), 6)
->>>>>>> 169c03f0
 })
 
 test_that("sf not installed...", {
   skip_on_cran()
-
+  
   expect_true(!"geometry" %in% findNLDI(nwis = "11120000", no_sf = TRUE, warn = FALSE)[[1]])
   expect_equal(class(findNLDI(nwis = "11120000", nav = "UT", find = c("nwis"), no_sf = TRUE, warn = FALSE)[[2]]), "data.frame")
   expect_true(c("X") %in% names(findNLDI(nwis = "11120000", nav = "UT", find = c("nwis"), no_sf = TRUE, warn = FALSE)[[2]]))
@@ -133,7 +108,7 @@
 
 test_that("Distance...", {
   skip_on_cran()
-
+  
   full <- findNLDI(comid = 101, nav = "UT", find = "nwis", distance_km = 9999, warn = FALSE)
   part <- findNLDI(comid = 101, nav = "UT", find = "nwis", warn = FALSE)
   expect_true(nrow(full$UT_nwissite) > nrow(part$UT_nwissite))
@@ -141,7 +116,7 @@
 
 test_that("basin", {
   skip_on_cran()
-
+  
   xx <- findNLDI(comid = 101, nav = "UT", find = "basin", warn = FALSE)
   xx2 <- findNLDI(comid = 101, nav = "UT", find = "basin", no_sf = TRUE , warn = FALSE)
   expect_true(sf::st_geometry_type(xx$basin) == "POLYGON")
@@ -151,7 +126,7 @@
 
 test_that("ignore flowlines", {
   skip_on_cran()
-
+  
   xx <- findNLDI(comid = 101, nav = "DM", find = c("nwis", "flowlines"), warn = FALSE)
   xx2 <- findNLDI(comid = 101, nav = "DM", find = "nwis", warn = FALSE)
   expect_gt(length(xx), length(xx2))
@@ -180,13 +155,13 @@
              warn = FALSE),
     regexp = NA
   )
-
+  
   expect_warning(
-  findNLDI(wqp = "TCEQMAIN-10016",
-           nav = "UM",
-           find = "nwissite",
-           distance_km = 2,
-           no_sf = TRUE,
-           warn = TRUE)
+    findNLDI(wqp = "TCEQMAIN-10016",
+             nav = "UM",
+             find = "nwissite",
+             distance_km = 2,
+             no_sf = TRUE,
+             warn = TRUE)
   )
 })