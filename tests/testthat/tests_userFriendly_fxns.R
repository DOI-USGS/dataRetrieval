context("Unit values")

test_that("Unit value data returns correct types", {
  testthat::skip_on_cran()
  
  siteNumber <- '05114000'
  parameterCd <- '00060'
  startDate <- "2014-10-10"
  endDate <- "2014-10-10"

  rawData <- readNWISuv(siteNumber,parameterCd,startDate,endDate)
  rawData <- renameNWISColumns(rawData)
  
  spreadOver120 <- readNWISuv(siteNumber,parameterCd,
                              as.Date(Sys.Date()-200),
                              Sys.Date())
  
  expect_true(min(spreadOver120$dateTime) < as.POSIXct(Sys.Date(), tz="UTC"))
  
  timeZoneChange <- readNWISuv(c('04024430','04024000'),parameterCd,
                               "2013-11-03","2013-11-03", 
                               tz="America/Chicago")
  
  
  timeZoneChange <- renameNWISColumns(timeZoneChange)
  expect_is(rawData$dateTime, 'POSIXct')
  expect_is(rawData$Flow_Inst, 'numeric')
  expect_equal(attr(rawData, "url"), "https://nwis.waterservices.usgs.gov/nwis/iv/?site=05114000&format=waterml,1.1&ParameterCd=00060&startDT=2014-10-10&endDT=2014-10-10")
#   #First switchover to standard time:
#   expect_that(as.numeric(timeZoneChange[which(timeZoneChange$tz_cd == "America/Chicago")[1],"dateTime"]),
#               equals(as.numeric(as.POSIXct("2013-11-03 01:00:00", tz="UTC")+60*60*6)))
  
  site <- "04087170"
  pCode <- "63680"
  startDate <- "2012-07-10"
  endDate <- "2012-07-17"
  dd_2 <- readNWISuv(site, pCode, startDate, endDate)
  expect_true(all(names(dd_2) %in% c("agency_cd","site_no",                   
                                 "dateTime","X_.YSI.6136.UP._63680_00000",   
                                 "X_YSI.6136.DOWN_63680_00000","X_.YSI.6136.UP._63680_00000_cd",
                                 "X_YSI.6136.DOWN_63680_00000_cd","tz_cd")))
  
  noData <- readNWISuv("01196500","00010", "2016-06-15", "2016-06-15")
  # expect_equal(noData$X_00010_00000[1], as.numeric(NA))
  
})

context("Peak, rating, meas, site")
test_that("peak, rating curves, surface-water measurements", {
  testthat::skip_on_cran()
  
  siteNumbers <- c('01594440','040851325')
  data <- readNWISpeak(siteNumbers)
  expect_is(data$agency_cd, 'character')
  
  #Rating curvs:
  siteNumber <- '01594440'
  data <- readNWISrating(siteNumber, "base")
  expect_that(length(attr(data, "RATING")),equals(7))
  
  #Surface meas:
  siteNumbers <- c('01594440','040851325')
  data <- readNWISmeas(siteNumbers)
  expect_is(data$agency_cd, 'character')
  
  siteINFO <- readNWISsite('05114000')
  expect_is(siteINFO$agency_cd, 'character')
  
  siteINFOMulti <- readNWISsite(c('05114000','09423350'))
  expect_that(nrow(siteINFOMulti) == 2, is_true())
  
  Meas07227500.ex <- readNWISmeas("07227500",expanded=TRUE)
  expect_is(Meas07227500.ex$measurement_dt, 'Date')
  expect_is(Meas07227500.ex$measurement_dateTime, 'POSIXct')
  
  emptyDF <- whatNWISdata("10312000",parameterCd = "50286")
  expect_that(nrow(emptyDF) == 0, is_true())
  
  url <- "https://waterservices.usgs.gov/nwis/site/?format=rdb&seriesCatalogOutput=true&sites=05114000"
  x <- importRDB1(url)

})

context("qw")

test_that("NWIS qw tests", {
  testthat::skip_on_cran()
  siteNumbers <- c('04024430','04024000')
  startDate <- '2010-01-01'
  endDate <- ''
  parameterCd <- c('34247','30234','32104','34220')
  
  rawNWISqwData <- readNWISqw(siteNumbers,parameterCd,startDate,endDate)
  expect_is(rawNWISqwData$startDateTime, 'POSIXct')
  
  rawNWISqwDataReshaped <- readNWISqw(siteNumbers,parameterCd,
            startDate,endDate,reshape=TRUE)
  expect_is(rawNWISqwDataReshaped$startDateTime, 'POSIXct')
  
  parameterCd <- "all"
  rawNWISall <- readNWISqw(siteNumbers,parameterCd,
           startDate,"2011-01-01",reshape=TRUE)
  expect_is(rawNWISall$startDateTime, 'POSIXct')
  
  pgroup <- c("NUT")
  rawNWISNutrients <- readNWISqw(siteNumbers,pgroup,
           startDate,endDate)
  expect_is(rawNWISNutrients$startDateTime, 'POSIXct')
  
  qwret <- readNWISqw("413437087150601", parameterCd = c("NUT","INN"),startDate = "",endDate = "")
  expect_that(nrow(qwret) == 0, is_true())
  
  siteNumber <- '455638089034501'
  wy_start <- paste0(2014, "-10-01")
  wy_end <- paste0(2015, "-09-30")
  
  #No data test:
  no.data <- readNWISqw(siteNumbers = siteNumber, 
                  parameterCd = '00060', 
                  startDate = wy_start, 
                  endDat = wy_end)
  
  expect_that(nrow(no.data) == 0, is_true())
  
})

context("dv")

test_that("NWIS dv tests", {
  testthat::skip_on_cran()
  
  siteNumber <- '04085427'
  startDate <- '2012-01-01'
  endDate <- '2012-06-30'
  pCode <- '00060'
  
  rawDailyQ <- readNWISdv(siteNumber,pCode, startDate, endDate)
  expect_is(rawDailyQ$Date, 'Date')
  
  rawDailyQAndTempMeanMax <- readNWISdv(siteNumber,c('00010','00060'),
        startDate, endDate, statCd=c('00001','00003'))
  expect_that(length(grep("00060", names(rawDailyQAndTempMeanMax))) >= 2 & 
                length(grep("00010", names(rawDailyQAndTempMeanMax))) >= 2, is_true())
  

  rawDailyMultiSites<- readNWISdv(c("01491000","01645000"),c('00010','00060'),
        startDate, endDate, statCd=c('00001','00003'))
  expect_that(length(unique(rawDailyMultiSites$site_no)) > 1, is_true())
  
#   # Site with no data:
#   x <- readNWISdv("10258500","00060", "2015-02-08", "2015-02-14")
#   expect_that(sum(is.na(x$X_00060_00003)) > 0, is_true())
  
  site <- "05212700"
  notActive <- readNWISdv(site, "00060", "2014-01-01","2014-01-07")
  expect_that(nrow(notActive) == 0, is_true())
})

test_that("WQP qw tests", {
  testthat::skip_on_cran()
  nameToUse <- 'Specific conductance'
  pcodeToUse <- '00095'
  
  INFO_WQP <- readWQPqw('USGS-04024315',pcodeToUse, startDate = "", endDate = "")
  expect_is(INFO_WQP$ActivityStartDateTime, 'POSIXct')
  
  INFO2 <- readWQPqw('WIDNR_WQX-10032762',nameToUse, startDate = "", endDate = "")
  expect_is(INFO2$ActivityStartDateTime, 'POSIXct')
  
})

context("readNWISstat tests")
test_that("readNWISstat tests", {
  testthat::skip_on_cran()
  data <- readNWISstat(siteNumbers=c("02171500"),parameterCd=c("00010","00060"),
                    statReportType="daily",statType=c("mean","p75","p25"),startDate="2000",endDate="2010")
  expect_is(data$begin_yr, 'integer')
  expect_that(length(data) > 3, is_true())
  
  monthData <- readNWISstat(siteNumbers=c("02171500"),parameterCd=c("00010","00060"),
                                                  statReportType="monthly",startDate="2000",endDate="2010")
  expect_is(monthData$mean_va, 'numeric')
  
  annualData <- readNWISstat(siteNumbers=c("02171500"),parameterCd=c("00010","00060"),statReportType="annual",
                             startDate="2000",endDate="2010")
  expect_gt(nrow(annualData),2)
})

context("readNWISuse tests")
test_that("readNWISuse tests", {
  testthat::skip_on_cran()
  dc <- readNWISuse(years=c(2000,2005,2010),stateCd = "DC", countyCd = NULL)
  expect_that(nrow(dc)==3, is_true())
  expect_is(dc$state_cd, 'character')
  
  ohio <- readNWISuse(years=2005,stateCd="OH",countyCd="ALL")
  expect_that(nrow(ohio)==88, is_true())
  
  twoCounties <- readNWISuse(years=2010,stateCd="PA",countyCd=c("Cambria","Indiana"))
  expect_that(nrow(twoCounties)==2, is_true())
})

context("state tests")
test_that("state county tests",{
  fullName <- stateCdLookup("wi", "fullName")
  expect_equal(fullName, "Wisconsin")
  
  abbriev <- stateCdLookup("Wisconsin", "postal")
  expect_equal(abbriev, "WI")
  id <- stateCdLookup("WI", "id")
  expect_equal(id, 55)
  name <- stateCdLookup(55, "fullName")
  expect_equal(name, "Wisconsin")
  multipleStates <- stateCdLookup(c("West Virginia", "Wisconsin", 55, "MN"))
  expect_equal(multipleStates, c("WV","WI","WI","MN"))
  
  id <- countyCdLookup(state = "WI", county = "Dane")
  expect_equal(id, "025")
  name <- countyCdLookup(state = "OH", county = 13, output = "fullName")
  expect_equal(name, "Belmont County")
  index <- countyCdLookup(state = "Pennsylvania", county = "ALLEGHENY COUNTY", output = "tableIndex")
  expect_equal(index, 2246)
  fromIDs <- countyCdLookup(state = 13, county = 5, output = "fullName")
  expect_equal(fromIDs, "Bacon County")
})

test_that("NGWMN functions working", {
  testthat::skip_on_cran()
  noDataSite <- "UTGS.401544112060301"
  noDataSite <- readNGWMNlevels(featureID = noDataSite)
  expect_true(is.data.frame(noDataSite))
  
  #bounding box and a bigger request
  bboxSites <- readNGWMNdata(service = "featureOfInterest", bbox = c(30, -99, 31, 102))
<<<<<<< HEAD
  siteInfo <- readNGWMNsites(bboxSites$site[1:100])
=======
  expect_gt(nrow(bboxSites), 0)
  # siteInfo <- readNGWMNsites(bboxSites$site[1:100])
>>>>>>> 28e2ddb3
  
  #one site
  site <- "USGS.430427089284901"
  oneSite <- readNGWMNlevels(featureID = site)
  siteInfo <- readNGWMNsites(site)
  expect_true(is.numeric(oneSite$value))
  expect_true(is.character(oneSite$site))
  expect_true(is.data.frame(siteInfo))
  expect_true(nrow(siteInfo) > 0)
  expect_true(nrow(oneSite) > 0)
  
  #non-USGS site
  data <- readNGWMNlevels(featureID = "MBMG.1388")
  expect_true(nrow(data) > 1)
  expect_true(is.numeric(oneSite$value))
  
  #sites with colons and NAs work
  na_colons <- c(NA, bboxSites$site[200:212], NA, NA)
  returnDF <- readNGWMNdata(service = "observation", featureID = na_colons)
  expect_is(returnDF, "data.frame")
  expect_true(nrow(returnDF) > 1)
  expect_true(!is.null(attributes(returnDF)$siteInfo))
  
  sites <- c("USGS:424427089494701", NA)
  siteInfo <- readNGWMNsites(sites)
  expect_is(siteInfo, "data.frame")
  expect_true(nrow(siteInfo) == 1)
  
})

context("water year column")

df_test <- data.frame(site_no = as.character(1:13),
                      dateTime = seq(as.Date("2010-01-01"),as.Date("2011-01-31"), 
                                     by="months"),
                      result_va = 1:13, stringsAsFactors = FALSE)

test_that("addWaterYear works with Date, POSIXct, character, but breaks with numeric", {
  library(dplyr)
  
  df_date <- df_test
  df_date_wy <- addWaterYear(df_date)
  expect_equal(ncol(df_date_wy), ncol(df_date) + 1)
  
  df_posixct <- mutate(df_test, dateTime = as.POSIXct(dateTime))
  df_posixct_wy <- addWaterYear(df_posixct)
  expect_equal(ncol(df_posixct_wy), ncol(df_posixct) + 1)
  
  df_char <- mutate(df_test, dateTime = as.character(dateTime))
  df_char_wy <- addWaterYear(df_char)
  expect_equal(ncol(df_char_wy), ncol(df_char) + 1)
  
  df_num <- mutate(df_test, dateTime = as.numeric(dateTime))
  expect_error(addWaterYear(df_num), "'origin' must be supplied")
})

test_that("addWaterYear works for each column name", {
  
  nwisqw_style <- df_test
  nwisqw_style_wy <- addWaterYear(nwisqw_style)
  expect_equal(ncol(nwisqw_style_wy), ncol(nwisqw_style) + 1)
  
  nwisdata_style <- df_test
  names(nwisdata_style)[2] <- "Date"
  nwisdata_style_wy <- addWaterYear(nwisdata_style)
  expect_equal(ncol(nwisdata_style_wy), ncol(nwisdata_style) + 1)
  
  wqp_style <- df_test
  names(wqp_style)[2] <- "ActivityStartDate"
  wqp_style[['ActivityEndDate']] <- wqp_style[["ActivityStartDate"]]
  wqp_style_wy <- addWaterYear(wqp_style)
  expect_equal(ncol(wqp_style_wy), ncol(wqp_style) + 2)
  
  userspecified_style <- df_test
  names(userspecified_style)[2] <- "MyDateCol"
  expect_error(addWaterYear(userspecified_style),
               "specified date column does not exist in supplied data frame")
})

test_that("addWaterYear correctly calculates the WY and is numeric", {
  df_test_wy <- addWaterYear(df_test)
  expect_is(df_test_wy[['waterYear']], "numeric")
  expect_true(all(df_test_wy[['waterYear']][1:9] == 2010))
  expect_true(all(df_test_wy[['waterYear']][10:13] == 2011))
})

test_that("addWaterYear adds column next to dateTime", {
  df_test_wy <- addWaterYear(df_test)
  dateTime_col <- which(names(df_test_wy) == "dateTime")
  expect_equal(names(df_test_wy)[dateTime_col + 1], "waterYear")
})

test_that("addWaterYear can be used with pipes", {
  library(dplyr)
  df_test_wy <- df_test %>% addWaterYear()
  expect_equal(ncol(df_test_wy), ncol(df_test) + 1)
})

test_that("addWaterYear doesn't add another WY column if it exists", {
  df_test_wy <- addWaterYear(df_test)
  expect_equal(ncol(df_test_wy), ncol(df_test) + 1)
  df_test_wy2 <- addWaterYear(df_test_wy)
  expect_equal(ncol(df_test_wy2), ncol(df_test_wy))
})

test_that("calcWaterYear can handle missing values", {
  dateVec <- seq(as.Date("2010-01-01"),as.Date("2011-01-31"), by="months")
  dateVec[c(3,7,12)] <- NA
  wyVec <- dataRetrieval:::calcWaterYear(dateVec)
  
  expect_is(wyVec, "numeric")
  expect_true(all(is.na(wyVec[c(3,7,12)])))
})<|MERGE_RESOLUTION|>--- conflicted
+++ resolved
@@ -232,13 +232,10 @@
   
   #bounding box and a bigger request
   bboxSites <- readNGWMNdata(service = "featureOfInterest", bbox = c(30, -99, 31, 102))
-<<<<<<< HEAD
+  expect_gt(nrow(bboxSites), 0)
   siteInfo <- readNGWMNsites(bboxSites$site[1:100])
-=======
-  expect_gt(nrow(bboxSites), 0)
-  # siteInfo <- readNGWMNsites(bboxSites$site[1:100])
->>>>>>> 28e2ddb3
-  
+  expect_gt(nrow(siteInfo), 90)	  
+
   #one site
   site <- "USGS.430427089284901"
   oneSite <- readNGWMNlevels(featureID = site)
