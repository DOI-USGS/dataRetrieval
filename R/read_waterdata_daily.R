--- conflicted
+++ resolved
@@ -92,30 +92,6 @@
                               output_id, 
                               service)
   
-<<<<<<< HEAD
-  args <- switch_arg_id(args, 
-                        id_name = output_id, 
-                        service = service)
-  
-  args[["properties"]] <- switch_properties_id(properties, 
-                                               id_name = output_id, 
-                                               service = service)
-  
-  args[["convertType"]] <- NULL
-  
-  dv_req <- do.call(construct_api_requests, args)
-
-  return_list <- walk_pages(dv_req, max_results)
-  
-  return_list <- deal_with_empty(return_list, properties, service)
-    
-  if(convertType) return_list <- cleanup_cols(return_list,
-                                              service = service)
-  
-  return_list <- rejigger_cols(return_list, properties, output_id)
-
-=======
->>>>>>> 591034ef
   return_list <- return_list[order(return_list$time, return_list$monitoring_location_id), ]
   
   return(return_list)
