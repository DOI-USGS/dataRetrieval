#' Site Data Import from Water Quality Portal
#'
#' Returns a list of sites from the Water Quality Portal web service. This function gets the data from: \url{https://www.waterqualitydata.us}.
#' Arguments to the function should be based on \url{https://www.waterqualitydata.us/webservices_documentation}
#'
#' @param \dots see \url{https://www.waterqualitydata.us/webservices_documentation} for a complete list of options. A list of arguments can also be supplied.
#' @keywords data import WQP web service
#' @return A data frame with at least the following columns:
#' \tabular{lll}{ 
#' Name \tab Type \tab Description \cr
#' OrganizationIdentifier \tab character \tab  A designator used to uniquely identify a unique business establishment within a context. \cr
#' OrganizationFormalName \tab character \tab	The legal designator (i.e. formal name) of an organization. \cr
#' MonitoringLocationIdentifier \tab character \tab	A designator used to describe the unique name, number, or code assigned to identify the monitoring location. \cr
#' MonitoringLocationName \tab character \tab	The designator specified by the sampling organization for the site at which sampling or other activities are conducted. \cr
#' MonitoringLocationTypeName \tab character \tab	The descriptive name for a type of monitoring location. \cr
#' MonitoringLocationDescriptionText \tab character \tab 	Text description of the monitoring location. \cr
#' HUCEightDigitCode \tab character \tab	The 8 digit federal code used to identify the hydrologic unit of the monitoring location to the cataloging unit level of precision. \cr
#' DrainageAreaMeasure/MeasureValue * \tab character \tab	The drainage basin of a lake, stream, wetland, or estuary site. Measure value is given in the units stored in DrainageAreaMeasure/MeasureUnitCode. \cr
#' DrainageAreaMeasure/MeasureUnitCode * \tab character \tab	The code that represents the unit for measuring the item. \cr
#' ContributingDrainageAreaMeasure/MeasureValue * \tab character \tab	The contributing drainage area of a lake, stream, wetland, or estuary site. Measure value is given in the units stored in ContributingDrainageAreaMeasure/MeasureUnitCode. \cr
#' ContributingDrainageAreaMeasure/MeasureUnitCode * \tab character \tab	The code that represents the unit for measuring the item. \cr
#' LatitudeMeasure \tab numeric \tab	The measure of the angular distance on a meridian north or south of the equator. \cr
#' LongitudeMeasure \tab numeric \tab	The measure of the angular distance on a meridian east or west of the prime meridian. \cr
#' SourceMapScaleNumeric \tab character \tab	The number that represents the proportional distance on the ground for one unit of measure on the map or photo. \cr
#' HorizontalAccuracyMeasure/MeasureValue * \tab character \tab	The horizontal measure of the relative accuracy of the latitude and longitude coordinates." Measure value is given in the units stored in HorizontalAccuracyMeasure/MeasureUnitCode. \cr
#' HorizontalAccuracyMeasure/MeasureUnitCode * \tab character \tab	The code that represents the unit for measuring the item. \cr
#' HorizontalCollectionMethodName \tab character \tab	The name that identifies the method used to determine the latitude and longitude coordinates for a point on the earth. \cr
#' HorizontalCoordinateReferenceSystemDatumName \tab character \tab	The name that describes the reference datum used in determining latitude and longitude coordinates. \cr
#' VerticalMeasure/MeasureValue \tab character \tab	The measure of elevation (i.e., the altitude), above or below a reference datum. Measure value is given in the units stored in VerticalMeasure/MeasureUnitCode. \cr
#' VerticalMeasure/MeasureUnitCode \tab character \tab	The code that represents the unit for measuring the item. \cr
#' VerticalAccuracyMeasure/MeasureValue * \tab character \tab	The vertical measure of the relative accuracy of the latitude and longitude coordinates. Measure value is given in the units stored in VerticalAccuracyMeasure/MeasureUnitCode. \cr
#' VerticalAccuracyMeasure/MeasureUnitCode * \tab character \tab	The code that represents the unit for measuring the item. \cr
#' VerticalCollectionMethodName \tab character \tab	The name that identifies the method used to collect the vertical measure (i.e. the altitude) of a reference point. \cr
#' VerticalCoordinateReferenceSystemDatumName \tab character \tab	The name of the reference datum used to determine the vertical measure (i.e., the altitude). \cr
#' CountryCode \tab character \tab	A code designator used to identify a primary geopolitical unit of the world. \cr
#' StateCode \tab character \tab	A code designator used to identify a principal administrative subdivision of the United States, Canada, or Mexico. \cr
#' CountyCode \tab character \tab	A code designator used to identify a U.S. county or county equivalent. \cr
#' AquiferName * \tab character \tab 	Name of the aquifer in which the well is completed. \cr
#' FormationTypeText * \tab character \tab	Name of the primary formation or soils unit, in which the well is completed. \cr
#' AquiferTypeName * \tab character \tab	The type of aquifer, such as confined or unconfined. \cr
#' ConstructionDateText * \tab character \tab	Date of construction when well was completed. May be year only. \cr
#' WellDepthMeasure/MeasureValue * \tab character \tab	Depth below land surface datum (LSD) to the bottom of the hole on completion of drilling. Measure value is given in the units stored in WellDepthMeasure/MeasureUnitCode. \cr
#' WellDepthMeasure/MeasureUnitCode * \tab character \tab	The code that represents the unit for measuring the item. \cr
#' WellHoleDepthMeasure/MeasureValue * \tab character \tab	Depth below land surface datum (LSD) to the bottom of the hole on completion of drilling. Measure value is given in the units stored in WellHoleDepthMeasure/MeasureUnitCode. \cr
#' WellHoleDepthMeasure/MeasureUnitCode * \tab character \tab	The code that represents the unit for measuring the item. \cr
#' queryTime \tab POSIXct \tab Query time \cr
#' }
#' * element is only in NWIS
#' 
#' @export
#' @import utils
#' @examples
#' \dontrun{
#' site1 <- whatWQPsites(siteid="USGS-01594440")
#' 
#' type <- "Stream"
#' sites <- whatWQPsites(countycode="US:55:025",siteType=type)
#' lakeSites <- whatWQPsites(siteType = "Lake, Reservoir, Impoundment", statecode = "US:55")
#' }
whatWQPsites <- function(...){

<<<<<<< HEAD
  values <- readWQPdots(...)
=======
  matchReturn <- c(do.call("c",list(...)[sapply(list(...), class) == "list"]), #get the list parts
                   list(...)[sapply(list(...), class) != "list"]) # get the non-list parts
  
  values <- sapply(matchReturn, function(x) as.character(paste(eval(x),collapse=";",sep="")))
>>>>>>> 12536052
  
  if("zip" %in% names(values)){
    if(class(values["zip"]) == "logical"){
      values["zip"] <- ifelse(values["zip"], "yes","no")
    }
  } else {
    values["zip"] <- "no"
  }
  
  if("tz" %in% names(values)){
    values <- values[!(names(values) %in% "tz")]
  }
  
  values <- sapply(values, function(x) URLencode(x, reserved = TRUE))
    
  urlCall <- paste(paste(names(values),values,sep="="),collapse="&")
  
  
  baseURL <- drURL("wqpStation")
  urlCall <- paste0(baseURL,
               urlCall,
               "&mimeType=tsv&sorted=no")

  retval <- importWQP(urlCall, zip=values["zip"] == "yes")
  
  attr(retval, "queryTime") <- Sys.time()
  attr(retval, "url") <- urlCall
  
  return(retval)
  

}<|MERGE_RESOLUTION|>--- conflicted
+++ resolved
@@ -59,14 +59,7 @@
 #' }
 whatWQPsites <- function(...){
 
-<<<<<<< HEAD
   values <- readWQPdots(...)
-=======
-  matchReturn <- c(do.call("c",list(...)[sapply(list(...), class) == "list"]), #get the list parts
-                   list(...)[sapply(list(...), class) != "list"]) # get the non-list parts
-  
-  values <- sapply(matchReturn, function(x) as.character(paste(eval(x),collapse=";",sep="")))
->>>>>>> 12536052
   
   if("zip" %in% names(values)){
     if(class(values["zip"]) == "logical"){
