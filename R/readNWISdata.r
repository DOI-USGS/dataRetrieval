--- conflicted
+++ resolved
@@ -89,7 +89,6 @@
 #'                             service="stat",
 #'                             statReportType="monthly")                                   
 #' dailyStat <- readNWISdata(site=c("03112500","03111520"),
-<<<<<<< HEAD
 #'                           service="stat",
 #'                           statReportType="daily",
 #'                           statType=c("p25","p50","p75","min","max"),
@@ -97,12 +96,10 @@
 #' allDailyStats <- readNWISdata(site=c("03111548"),
 #'                               service="stat",
 #'                               statReportType="daily")
-=======
-#'                           service="stat",statReportType="daily",
-#'                           statType=c("p25","p50","p75","min","max"),
-#'                           parameterCd="00065")
-#' allDailyStats <- readNWISdata(site=c("03111548"),service="stat",statReportType="daily")
->>>>>>> 1c38d5fc
+#'                               service="stat",statReportType="daily",
+#'                               statType=c("p25","p50","p75","min","max"),
+#'                               parameterCd="00065")
+
 #' }
 readNWISdata <- function(service="dv", ..., asDateTime=TRUE,convertType=TRUE){
   
