#' Function to return data from web services
#'
<<<<<<< HEAD
#' This function accepts a url parameter, and returns the raw data. 
#' 
=======
#' This function accepts a url parameter, and returns the raw data. The function enhances
#' \code{\link[httr]{GET}} with more informative error messages. To add a 
#' custom user agent, create an environmental variable: CUSTOM_DR_UA
#'
>>>>>>> 82777475
#' @param obs_url character containing the url for the retrieval
#' @param \dots information to pass to header request
#' @export
#' @return raw data from web services
#' @examplesIf is_dataRetrieval_user()
#' siteNumber <- "02177000"
#' startDate <- "2012-09-01"
#' endDate <- "2012-10-01"
#' offering <- "00003"
#' property <- "00060"
#' obs_url <- constructNWISURL(siteNumber, property, startDate, endDate, "dv")
#' \donttest{
#' rawData <- getWebServiceData(obs_url)
#' }
getWebServiceData <- function(obs_url, ...) {
  
  if (!has_internet_2(obs_url)){
    message("No internet connection.")
    return(invisible(NULL))
  }
  
  obs_url <- httr2::req_user_agent(obs_url, default_ua())
  obs_url <- httr2::req_throttle(obs_url, rate = 30 / 60) 
  obs_url <- httr2::req_retry(obs_url,
                              backoff = ~ 5, max_tries = 3) 
  obs_url <- httr2::req_headers(obs_url,
                                `Accept-Encoding` = c("compress", "gzip")) 
  
  print(obs_url) #when happy with httr2, maybe only print url
  returnedList <- httr2::req_perform(obs_url)

  good <- check_non_200s(returnedList)
  
  return_readLines <- c("text/html", "text/html; charset=UTF-8")
  
  return_raw <- c("application/zip",
                  "application/zip;charset=UTF-8")
  
  return_content <- c("text/tab-separated-values;charset=UTF-8",
                      "text/csv;charset=UTF-8",
                      "text/plain",
                      "text/plain;charset=UTF-8",
                      "text/plain; charset=UTF-8")
  
  return_json <- c("application/vnd.geo+json;charset=UTF-8")
  
  if(good){
    headerInfo <- httr2::resp_headers(returnedList)

    if (headerInfo$`content-type` %in% return_content) {
      returnedDoc <- httr2::resp_body_string(returnedList)
      trys <- 1
      if (all(grepl("ERROR: INCOMPLETE DATA", returnedDoc))) {
        
        while(trys <= 3){
          message("Trying again!")
          obs_url <- httr2::req_url_query(obs_url, 
                                          try = trys)
          returnedList <- httr2::req_perform(obs_url)
          
          good <- check_non_200s(returnedList)
          if(good){
            returnedDoc <- httr2::resp_body_string(returnedList)
          }
          if (all(grepl("ERROR: INCOMPLETE DATA", returnedDoc))) {
            trys <- trys + 1
          } else {
            trys <- 100
          }
        } 
      }

    } else if (headerInfo$`content-type` %in% return_raw) {
      returnedDoc <- httr2::resp_body_raw(returnedList)
    } else if (headerInfo$`content-type` %in% return_readLines) {
      returnedList <- httr2::resp_body_string(returnedList)
      txt <- readLines(returnedList$content)
      message(txt)
      return(txt)
    } else if (headerInfo$`content-type` %in% return_json){
      returnedDoc <- httr2::resp_body_json(returnedList)
    } else {
      returnedDoc <- httr2::resp_body_xml(returnedList, encoding = "UTF-8")
      if (all(grepl("No sites/data found using the selection criteria specified", returnedDoc))) {
        message(returnedDoc)
      }
    }

    attr(returnedDoc, "headerInfo") <- headerInfo

    return(returnedDoc)
  } else {
    return(NULL)
  }
}

check_non_200s <- function(returnedList){
    
  status <- httr2::resp_status(returnedList)
  
  return(status == 200)
  

}

#' Create user agent
#'
#' @keywords internal
default_ua <- function() {
  versions <- c(
    libcurl = curl::curl_version()$version,
    httr2 = as.character(utils::packageVersion("httr2")),
    dataRetrieval = as.character(utils::packageVersion("dataRetrieval"))
  )

  ua <- paste0(names(versions), "/", versions, collapse = " ")

  if (Sys.getenv("CUSTOM_DR_UA") != "") {
    ua <- paste0(ua, "/", Sys.getenv("CUSTOM_DR_UA"))
  }

  return(ua)
}

#' has_internet_2
#'
#' Function to check for internet even if the user
#' is behind a proxy
#' 
#' If this is giving you problems, override the false negative:
#' Sys.setenv("OVERRIDE_INTERNET_TEST" = TRUE)
#'
#' @keywords internal
#' @param obs_url character obs_url to check
has_internet_2 <- function(obs_url) {
  
  if (nzchar(Sys.getenv("OVERRIDE_INTERNET_TEST"))) {
    if(Sys.getenv("OVERRIDE_INTERNET_TEST") == "FALSE"){
      return(FALSE)
    } else {
      return(TRUE)
    }
  }
  
  if("url" %in% names(obs_url)){
    url <- obs_url$url
  } else {
    url <- obs_url
  }
  
  host <- gsub("^https://(?:www[.])?([^/]*).*$", "\\1", url)

  !is.null(curl::nslookup(host, error = FALSE))
}

#' getting header information from a WQP query
#'
#' @param url the query url
getQuerySummary <- function(url) {
  wqp_message()
  
  queryHEAD <- httr2::req_method(req = url ,
                                 method =  "HEAD")
  queryHEAD <- httr2::req_perform(queryHEAD)
  headerInfo <- httr2::resp_headers(queryHEAD)
  retquery <- data.frame(t(unlist(headerInfo)))
  names(retquery) <- gsub("\\.", "-", names(retquery))
  retquery[,grep("-count", names(retquery))] <- as.numeric(retquery[grep("-count", names(retquery))])

  if ("date" %in% names(retquery)) {
    retquery$date <- as.Date(retquery$date, format = "%a, %d %b %Y %H:%M:%S")
  }

  return(retquery)
}

<|MERGE_RESOLUTION|>--- conflicted
+++ resolved
@@ -1,14 +1,9 @@
 #' Function to return data from web services
 #'
-<<<<<<< HEAD
 #' This function accepts a url parameter, and returns the raw data. 
 #' 
-=======
-#' This function accepts a url parameter, and returns the raw data. The function enhances
-#' \code{\link[httr]{GET}} with more informative error messages. To add a 
-#' custom user agent, create an environmental variable: CUSTOM_DR_UA
+#' To add a custom user agent, create an environmental variable: CUSTOM_DR_UA
 #'
->>>>>>> 82777475
 #' @param obs_url character containing the url for the retrieval
 #' @param \dots information to pass to header request
 #' @export
