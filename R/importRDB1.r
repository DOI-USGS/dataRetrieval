
#' Function to return data from the NWIS RDB 1.0 format
#'
#' This function accepts a url parameter that already contains the desired
#' NWIS site, parameter code, statistic, startdate and enddate. It is not
#' recommended to use the RDB format for importing multi-site data. 
#'
#' @param obs_url character containing the url for the retrieval or a file path to the data file.
#' @param asDateTime logical, if \code{TRUE} returns date and time as POSIXct, if \code{FALSE}, Date
#' @param tz character to set timezone attribute of datetime. Default converts the datetimes to UTC 
#' (properly accounting for daylight savings times based on the data's provided tz_cd column).
#' Recommended US values include "UTC","America/New_York","America/Chicago", "America/Denver","America/Los_Angeles",
#' "America/Anchorage","America/Honolulu","America/Jamaica","America/Managua","America/Phoenix", and "America/Metlakatla".
#' For a complete list, see \url{https://en.wikipedia.org/wiki/List_of_tz_database_time_zones}
#' @param convertType logical, defaults to \code{TRUE}. If \code{TRUE}, the function will convert the data to dates, datetimes,
#' numerics based on a standard algorithm. If false, everything is returned as a character
#' @return A data frame with the following columns:
#' \tabular{lll}{
#' Name \tab Type \tab Description \cr
#' agency_cd \tab character \tab The NWIS code for the agency reporting the data\cr
#' site_no \tab character \tab The USGS site number \cr
#' datetime \tab POSIXct \tab The date and time of the value converted to UTC (if asDateTime = \code{TRUE}), \cr 
#' \tab character \tab or raw character string (if asDateTime = FALSE) \cr
#' tz_cd \tab character \tab The time zone code for datetime \cr
#' code \tab character \tab Any codes that qualify the corresponding value\cr
#' value \tab numeric \tab The numeric value for the parameter \cr
#' tz_cd_reported \tab The originally reported time zone \cr
#' }
#' Note that code and value are repeated for the parameters requested. The names are of the form 
#' XD_P_S, where X is literal, 
#' D is an option description of the parameter, 
#' P is the parameter code, 
#' and S is the statistic code (if applicable).
#' If a date/time (dt) column contained incomplete date and times, a new column of dates and time was inserted. This could happen
#' when older data was reported as dates, and newer data was reported as a date/time.
#' 
#' There are also several useful attributes attached to the data frame:
#' \tabular{lll}{
#' Name \tab Type \tab Description \cr
#' url \tab character \tab The url used to generate the data \cr
#' queryTime \tab POSIXct \tab The time the data was returned \cr
#' comment \tab character \tab Header comments from the RDB file \cr
#' }
#' @export
#' @examples
#' site_id <- "02177000"
#' startDate <- "2012-09-01"
#' endDate <- "2012-10-01"
#' offering <- "00003"
#' property <- "00060"
#' 
#' obs_url <- constructNWISURL(site_id,property,
#'          startDate,endDate,"dv",format="tsv")
#' \donttest{
#' data <- importRDB1(obs_url)
#' 
#' urlMultiPcodes <- constructNWISURL("04085427",c("00060","00010"),
#'          startDate,endDate,"dv",statCd=c("00003","00001"),"tsv")
#' multiData <- importRDB1(urlMultiPcodes)
#' unitDataURL <- constructNWISURL(site_id,property,
#'          "2020-10-30","2020-11-01","uv",format="tsv") #includes timezone switch
#' unitData <- importRDB1(unitDataURL, asDateTime=TRUE)
#' qwURL <- constructNWISURL(c('04024430','04024000'),
#'           c('34247','30234','32104','34220'),
#'          "2010-11-03","","qw",format="rdb") 
#' qwData <- importRDB1(qwURL, asDateTime=TRUE, tz="America/Chicago")
#' iceSite <- '04024000'
#' start <- "2015-11-09"
#' end <- "2015-11-24"
#' urlIce <- constructNWISURL(iceSite,"00060",start, end,"uv",format="tsv")
#' ice <- importRDB1(urlIce, asDateTime=TRUE)
#' iceNoConvert <- importRDB1(urlIce, convertType=FALSE)
#' }
#' # User file:
#' filePath <- system.file("extdata", package="dataRetrieval")
#' fileName <- "RDB1Example.txt"
#' fullPath <- file.path(filePath, fileName)
#' importUserRDB <- importRDB1(fullPath)
#' 
importRDB1 <- function(obs_url, asDateTime=TRUE, convertType = TRUE, tz="UTC"){
  
  if(tz == ""){
    tz <- "UTC" 
  }
  
  tz <- match.arg(tz, OlsonNames())

  if(file.exists(obs_url)){
    doc <- obs_url
  } else {
    doc <- getWebServiceData(obs_url, encoding='gzip')
    if("warn" %in% names(attr(doc, "headerInfo"))){
      data <- data.frame()
      attr(data, "headerInfo") <- attr(doc,"headerInfo")
      attr(data, "url") <- obs_url
      attr(data, "queryTime") <- Sys.time()
      
      return(data)
    }
  }
  
  readr.total <- readr::read_lines(doc)
  total.rows <- length(readr.total)
  readr.meta <- readr.total[grep("^#", readr.total)]
  meta.rows <- length(readr.meta)
  header.names <- strsplit(readr.total[meta.rows+1],"\t")[[1]]
  types.names <- strsplit(readr.total[meta.rows+2],"\t")[[1]]
  data.rows <- total.rows - meta.rows - 2



  if(data.rows > 0){
    if(convertType){
      readr.data <- readr::read_delim(file = doc, delim = "\t",
                                      skip = meta.rows + 2,
                                      guess_max = data.rows,
                                      show_col_types = FALSE,
                                      col_names = FALSE)  
    } else {
<<<<<<< HEAD
      readr.data <- readr::read_delim(file = doc, delim = "\t",
                                      skip = meta.rows + 2,
                                      col_types = readr::cols(.default = "c"),
                                      show_col_types = FALSE,
                                      col_names = FALSE)      
=======
      char.names <- NULL
    } 
    
    readr.problems <- readr::problems(readr.data)
    if(nrow(readr.problems) > 0 | length(char.names) > 0){
      readr.data.char <- read_delim_check_quote(file = doc, skip = (meta.rows+2),delim="\t",col_names = FALSE, 
                                                col_types = readr::cols(.default = "c"), total.rows = data.rows)
      names(readr.data.char) <- header.names    
    }
    
    for(j in char.names){
      readr.data[,j] <- readr.data.char[[j]]
      attr(readr.data, "problems") <- readr.problems[readr.problems[["col"]] != paste0("X",j),]
    }
  
    badCols <- readr.problems[["col"]]  
    readr.data <- as.data.frame(readr.data)
    
    if(length(badCols) > 0){
      readr.data <- fixErrors(readr.data, readr.data.char, "no trailing characters", as.numeric)
      readr.data <- fixErrors(readr.data, readr.data.char, "date like", lubridate::parse_date_time, c("%Y-%m-%d %H:%M:%S","%Y-%m-%d","%Y"))
>>>>>>> 1312e5bc
    }
    
    if(nrow(readr.data) > 0){
      names(readr.data) <- header.names

      readr.data <- as.data.frame(readr.data)
      
      if(convertType){
        
        if(length(grep("_va", names(readr.data))) > 0 ){ 
          #note... if we simply convert any _va to numeric...we lose some QW censoring information from some formats
          vaCols <- grep("_va", names(readr.data))
          
          for(i in vaCols){
            readr.data[[i]] <- tryCatch({
              as.numeric(readr.data[[i]])
            },
            warning=function(cond) {
              message(paste("Column",i,"contains characters that cannot be automatically converted to numeric."))
              return(readr.data[[i]])
            }
            )
          }
    
        }

        if (asDateTime & convertType){
      
          header.suffix <- sapply(strsplit(header.names,"_"), function(x)x[length(x)])
          header.base <- substr(header.names,1,nchar(header.names)-3)
          
          dt_cols <- unique(header.base[header.suffix %in% c("dt","tm")])
          
          if(all(c("sample","sample_end") %in% dt_cols)){
            if("sample_start_time_datum_cd" %in% header.names){
              readr.data[,"tz_cd"] <- readr.data[,"sample_start_time_datum_cd"]
    
              readr.data[,"sample_start_time_datum_cd_reported"] <- readr.data[,"sample_start_time_datum_cd"]
              readr.data[,"sample_end_time_datum_cd_reported"] <- readr.data[,"sample_start_time_datum_cd"]
              readr.data <- readr.data[,names(readr.data)[names(readr.data) != "sample_start_time_datum_cd"]]
            }
          }
          
          for(i in dt_cols){
            
            if(all(c(paste0(i,"_dt"),paste0(i,"_tm")) %in% header.names)){
              varname <- paste0(i,"_dateTime")
    
              varval <- suppressWarnings(lubridate::parse_date_time(paste(readr.data[,paste0(i,"_dt")],
                                                                          readr.data[,paste0(i,"_tm")]), 
                                                                    c("%Y-%m-%d %H:%M:%S","%Y-%m-%d %H:%M"),
                                                                    tz = "UTC"))
            
              if(!all(is.na(varval))){
                readr.data[,varname] <- varval
                if(paste0(i, "_tz_cd") %in% names(readr.data)){
                  tz.name <- paste0(i, "_tz_cd") 
                } else {
                  tz.name <- paste0(i,"_time_datum_cd")
                }
                
                if(tz.name %in% names(readr.data)){
                  readr.data <- convertTZ(readr.data,tz.name,varname,tz)
                }
              }
            }
          }
    
          if("tz_cd" %in% names(readr.data)){
            date.time.cols <- which(sapply(readr.data, function(x) inherits(x, "POSIXct")))
            if(length(date.time.cols) > 0){
                readr.data <- convertTZ(readr.data,"tz_cd",date.time.cols,tz, flip.cols=FALSE)
            }
          }
          
          if("DATE" %in% header.names){
            readr.data[,"DATE"] <- lubridate::parse_date_time(readr.data[,"DATE"], "Ymd")
          }
          
          if(all(c("DATE","TIME","TZCD") %in% header.names)){
            varname <- "DATETIME"
            varval <- as.POSIXct(lubridate::fast_strptime(paste(readr.data[,"DATE"],readr.data[,"TIME"]), "%Y-%m-%d %H%M%S", tz = "UTC"))
            readr.data[,varname] <- varval
            readr.data <- convertTZ(readr.data,"TZCD",varname,tz, flip.cols=TRUE)
          }
          
          if("sample_dateTime" %in% names(readr.data)){
            names(readr.data)[names(readr.data) == "sample_dateTime"] <- "startDateTime"
          }
          
        }
        row.names(readr.data) <- NULL
        
      }
    }
  } else {
    readr.data <- data.frame(matrix(vector(), 0, length(header.names),
                                    dimnames=list(c(), header.names)),
                             stringsAsFactors=FALSE)
  }

  names(readr.data) <- make.names(names(readr.data))
  
  # People get confused having the tz_cd_reported next to the POSIXs:
  
  if("tz_cd_reported" %in% names(readr.data)){
    new_order <- names(readr.data)
    new_order <- c(new_order[!new_order %in% c("tz_cd_reported","tz_cd")], "tz_cd")
    readr.data <- readr.data[,new_order]
  }
  
  attr(readr.data, "queryTime") <- Sys.time()
  if(!file.exists(obs_url)){
    attr(readr.data, "url") <- obs_url
    attr(readr.data, "headerInfo") <- attr(doc, "headerInfo")
  }

  if("spec" %in% names(attributes(readr.data))){
    attr(readr.data, "spec") <- NULL
  }
  
  attr(readr.data, "comment") <- readr.meta
  
  return(readr.data)
  
}

convertTZ <- function(df, tz.name, date.time.cols, tz, flip.cols=TRUE){
  
  offsetLibrary <- data.frame(offset=c(5, 4, 6, 5, 7, 6, 8, 7, 9, 8, 10, 10, 0, 0, 0, 0),
                              code=c("EST","EDT","CST","CDT","MST","MDT","PST","PDT","AKST","AKDT","HAST","HST","UTC","", NA, "GMT"),
                              stringsAsFactors = FALSE)

  offset <- offsetLibrary$offset[match(df[,tz.name], offsetLibrary$code)]

  df[,paste0(tz.name,"_reported")] <- df[,tz.name,drop=FALSE]
  
  df[,date.time.cols] <- df[,date.time.cols] + offset*60*60
  
  for(i in date.time.cols){
    df[,i] <- as.POSIXct(df[,i])
    if(tz != ""){
      attr(df[,i], "tzone") <- tz
      df[,tz.name] <- tz
    } else {
      attr(df[,i], "tzone") <- "UTC"
      df[!is.na(df[,i]),tz.name] <- "UTC"
    }
  }


  
  if(flip.cols){
    reported.col <- which(names(df) %in% paste0(tz.name,"_reported"))
    orig.col <- which(names(df) %in% tz.name)
    
    new.order <- 1:ncol(df)
    new.order[orig.col] <- reported.col
    new.order[reported.col] <- orig.col
    
    df <- df[,new.order]
  }
  
  if(all(is.na(df[,date.time.cols]))){
    df[,date.time.cols] <- NULL
  }
  
  return(df)
}

fixErrors <- function(readr.data, readr.data.char, message.text, FUN, ...){
  readr.problems <- readr::problems(readr.data)
  FUN <- match.fun(FUN)
  badCols <- readr.problems[["col"]]
  int.message <- grep(message.text, readr.problems[["expected"]])
  if(length(int.message) > 0){
    unique.bad.cols <- unique(badCols[int.message])
    index.col <- as.integer(gsub("X","",unique.bad.cols))
    
    for(i in index.col){
      readr.data[,i] <- tryCatch({
        FUN(readr.data.char[[i]], ...)
      }, warning=function(cond){
        readr.data.char[[i]]
      })
      attr(readr.data, "problems") <- readr.problems[readr.problems[["col"]] != paste0("X",i),]
    }
  }
  return(readr.data)
}

read_delim_check_quote <- function(..., total.rows){
  
  if(total.rows <= 0){
    total.rows <- 1
  }
  rdb.data <- suppressWarnings(readr::read_delim(..., 
                                                 show_col_types = FALSE,
                                                 guess_max = total.rows))
  
  if(nrow(rdb.data) < total.rows){
    rdb.data <- suppressWarnings(readr::read_delim(..., quote = "", 
                                                   show_col_types = FALSE,
                                                   guess_max = total.rows))
  }
  
  return(rdb.data)
  
}
<|MERGE_RESOLUTION|>--- conflicted
+++ resolved
@@ -86,9 +86,14 @@
   tz <- match.arg(tz, OlsonNames())
 
   if(file.exists(obs_url)){
-    doc <- obs_url
+    f <- obs_url
   } else {
-    doc <- getWebServiceData(obs_url, encoding='gzip')
+    f <- tempfile()
+    on.exit(unlink(f))
+    
+    doc <- getWebServiceData(obs_url,
+                             httr::write_disk(f),
+                             encoding='gzip')
     if("warn" %in% names(attr(doc, "headerInfo"))){
       data <- data.frame()
       attr(data, "headerInfo") <- attr(doc,"headerInfo")
@@ -99,7 +104,8 @@
     }
   }
   
-  readr.total <- readr::read_lines(doc)
+  readr.total <- readLines(f)
+
   total.rows <- length(readr.total)
   readr.meta <- readr.total[grep("^#", readr.total)]
   meta.rows <- length(readr.meta)
@@ -107,47 +113,27 @@
   types.names <- strsplit(readr.total[meta.rows+2],"\t")[[1]]
   data.rows <- total.rows - meta.rows - 2
 
-
-
   if(data.rows > 0){
     if(convertType){
-      readr.data <- readr::read_delim(file = doc, delim = "\t",
+      readr.data <- readr::read_delim(file = f, delim = "\t",
                                       skip = meta.rows + 2,
                                       guess_max = data.rows,
                                       show_col_types = FALSE,
                                       col_names = FALSE)  
     } else {
-<<<<<<< HEAD
-      readr.data <- readr::read_delim(file = doc, delim = "\t",
+
+      readr.data <- readr::read_delim(file = f, delim = "\t",
                                       skip = meta.rows + 2,
                                       col_types = readr::cols(.default = "c"),
                                       show_col_types = FALSE,
-                                      col_names = FALSE)      
-=======
-      char.names <- NULL
+                                      col_names = FALSE)
+
     } 
     
     readr.problems <- readr::problems(readr.data)
-    if(nrow(readr.problems) > 0 | length(char.names) > 0){
-      readr.data.char <- read_delim_check_quote(file = doc, skip = (meta.rows+2),delim="\t",col_names = FALSE, 
-                                                col_types = readr::cols(.default = "c"), total.rows = data.rows)
-      names(readr.data.char) <- header.names    
-    }
-    
-    for(j in char.names){
-      readr.data[,j] <- readr.data.char[[j]]
-      attr(readr.data, "problems") <- readr.problems[readr.problems[["col"]] != paste0("X",j),]
-    }
-  
-    badCols <- readr.problems[["col"]]  
+
     readr.data <- as.data.frame(readr.data)
-    
-    if(length(badCols) > 0){
-      readr.data <- fixErrors(readr.data, readr.data.char, "no trailing characters", as.numeric)
-      readr.data <- fixErrors(readr.data, readr.data.char, "date like", lubridate::parse_date_time, c("%Y-%m-%d %H:%M:%S","%Y-%m-%d","%Y"))
->>>>>>> 1312e5bc
-    }
-    
+
     if(nrow(readr.data) > 0){
       names(readr.data) <- header.names
 
@@ -314,44 +300,4 @@
   }
   
   return(df)
-}
-
-fixErrors <- function(readr.data, readr.data.char, message.text, FUN, ...){
-  readr.problems <- readr::problems(readr.data)
-  FUN <- match.fun(FUN)
-  badCols <- readr.problems[["col"]]
-  int.message <- grep(message.text, readr.problems[["expected"]])
-  if(length(int.message) > 0){
-    unique.bad.cols <- unique(badCols[int.message])
-    index.col <- as.integer(gsub("X","",unique.bad.cols))
-    
-    for(i in index.col){
-      readr.data[,i] <- tryCatch({
-        FUN(readr.data.char[[i]], ...)
-      }, warning=function(cond){
-        readr.data.char[[i]]
-      })
-      attr(readr.data, "problems") <- readr.problems[readr.problems[["col"]] != paste0("X",i),]
-    }
-  }
-  return(readr.data)
-}
-
-read_delim_check_quote <- function(..., total.rows){
-  
-  if(total.rows <= 0){
-    total.rows <- 1
-  }
-  rdb.data <- suppressWarnings(readr::read_delim(..., 
-                                                 show_col_types = FALSE,
-                                                 guess_max = total.rows))
-  
-  if(nrow(rdb.data) < total.rows){
-    rdb.data <- suppressWarnings(readr::read_delim(..., quote = "", 
-                                                   show_col_types = FALSE,
-                                                   guess_max = total.rows))
-  }
-  
-  return(rdb.data)
-  
-}
+}