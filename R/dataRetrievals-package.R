.onAttach <- function(libname, pkgname) {
  if (!interactive()) return()
  dataRetrieval_version <- utils::packageVersion("dataRetrieval")
  token_message <- ""
  if(Sys.getenv("API_USGS_PAT") == ""){
    token_message <- "\nConsider adding an API_USGS_PAT for new USGS functions.
See: https://api.waterdata.usgs.gov/signup"
  }
  packageStartupMessage("dataRetrieval ", dataRetrieval_version,"
Extended Documentation: https://doi-usgs.github.io/dataRetrieval",
                        token_message)
}

#' Retrieval functions for USGS and EPA data
#'
#' \tabular{ll}{
#' Package: \tab dataRetrieval\cr
#' Type: \tab Package\cr
#' License: \tab Unlimited for this package, dependencies have more restrictive licensing.\cr
#' Copyright: \tab This software is in the public domain because it contains materials
#' that originally came from the United States Geological Survey, an agency of
#' the United States Department of Interior. For more information, see the
#' official USGS copyright policy at
#' <https://www.usgs.gov/information-policies-and-instructions/copyrights-and-credits>\cr
#' LazyLoad: \tab yes\cr
#' }
#'
#' Retrieval functions for USGS and EPA hydrologic and water quality data.
#'
#' Please see <https://doi-usgs.github.io/dataRetrieval/> for more information.
#'
#' @name dataRetrieval
#' @aliases dataRetrieval-package
#' @docType package
#' @author Laura De Cicco \email{ldecicco@@usgs.gov}
#' @keywords internal 
"_PACKAGE"

#' List of USGS parameter codes
#'
#' Complete list of USGS parameter codes as of Oct. 24, 2024.
#'
#' @name parameterCdFile
#' @return parameterData data frame with information about USGS parameters.
#'
#' \tabular{lll}{
#' Name \tab Type \tab Description\cr
#' parameter_cd \tab character \tab 5-digit USGS parameter code \cr
#' parameter_group_nm \tab character \tab USGS parameter group name\cr
#' parameter_nm \tab character \tab USGS parameter name\cr
#' casrn \tab character \tab Chemical Abstracts Service (CAS) Registry Number\cr
#' srsname \tab character \tab Substance Registry Services Name\cr
#' parameter_units \tab character \tab Parameter units\cr
#' }
#'
#'
#' @docType data
#' @export parameterCdFile
#' @examples
#' head(parameterCdFile[, 1:2])
NULL




#' Data to convert USGS parameter code to characteristic names
#'
#' Data pulled from Water Quality Portal on December 20, 2021. The data was pulled from
#' <https://www.waterqualitydata.us/Codes/public_srsnames/?mimeType=csv>.
#'
#' @name pCodeToName
#' @return pCodeToName data frame with information about USGS parameters and how they
#' relate to characteristic names (useful for WQP requests).
#'
#' \tabular{lll}{
#' Name \tab Type \tab Description\cr
#' parm_cd \tab character \tab 5-digit USGS parameter code \cr
#' description \tab character \tab Parameter description\cr
#' characteristicname \tab character \tab Characteristic Name \cr
#' measureunitcode \tab character \tab Parameter units\cr
#' resultsamplefraction \tab character \tab Result sample fraction text\cr
#' resulttemperaturebasis \tab character \tab Temperature basis information\cr
#' resultstatisticalbasis \tab character \tab Statistical basis\cr
#' resulttimebasis \tab character \tab Time basis\cr
#' resultweightbasis \tab character \tab Weight basis\cr
#' resultparticlesizebasis \tab character \tab Particle size basis\cr
#' last_rev_dt \tab character \tab Latest revision of information\cr
#' }
#' @docType data
#' @export pCodeToName
#' @keywords internal
#' @examples
#' head(pCodeToName[, 1:2])
NULL

#' US State Code Lookup Table
#'
#' Classic lookup table for states. Has been replaced in functions with
<<<<<<< HEAD
#' `check_waterdata_sample_params("states")`.
=======
#' \code{check_param("states")}.
>>>>>>> f53d7a69
#'
#' @name stateCd
#' @return stateCd data frame.
#'
#' \tabular{lll}{
#' Name \tab Type \tab Description\cr
#' STATE \tab character \tab FIPS State Code  \cr
#' STUSAB \tab character \tab Official United States Postal Service (USPS) Code \cr
#' STATE_NAME \tab character \tab State Name \cr
#' STATENS \tab character \tab  Geographic Names Information System Identifier (GNISID)\cr
#' }
#' @docType data
#' @export stateCd
#' @keywords USGS stateCd
#' @examples
#' head(stateCd)
NULL

#' US County Code Lookup Table
#'
#' Classic lookup table for counties. Has been replaced in functions with
<<<<<<< HEAD
#' `check_USGS_waterdata_params("counties")`.
=======
#' \code{check_param("counties")}.
>>>>>>> f53d7a69
#'
#' @name countyCd
#' @return countyCd data frame.
#'
#' \tabular{lll}{
#' Name \tab Type \tab Description\cr
#' STUSAB \tab character \tab State abbreviation \cr
#' STATE \tab character \tab two-digit ANSI code  \cr
#' COUNTY \tab character \tab three-digit county code \cr
#' COUNTY_NAME \tab character \tab County full name \cr
#' COUNTY_ID \tab character \tab County id \cr
#' }
#' @docType data
#' @export countyCd
#' @keywords USGS countyCd
#' @examples
#' head(countyCd)
NULL

# nolint start: commented_code_linter
# Here's how to incorporate the state_county.json into the historic
# sysdata.rda. The original data included some IDs that aren't in the json
# We're leaving those in for now because maybe it's helpful,
# even though to my knowledge it's not used in any dataRetrieval query.

# #Step 1: open the json file, parse out what's needed:
# x <- jsonlite::read_json("inst/extdata/state_county.json")
# states <- x[["US"]]
# state_df <- data.frame("STATE" = names(sapply(states$state_cd, function(x) x[[1]])),
#                        "STATE_NAME" = as.character(sapply(states$state_cd, function(x) x[[1]])))
# #Step 2: join it into the original stateCd data frame:
# # This preserves STATE_NAME, which is nice
#
# library(dplyr)
# state_df <- state_df %>%
#   left_join(stateCd, by = c("STATE", "STATE_NAME"))
#
# state_df$STUSAB[state_df$STATE_NAME == "Virgin Islands"] <- "VI"
#
# #Step 3: now get the county names/ids:
# y <- sapply(states$state_cd, function(x) x[["county_cd"]])
#
# county_df <- data.frame()
#
# for(st in state_df$STATE) {
#   county_nums <- names(y[[st]])
#   county_names <- as.character(unlist(y[[st]]))
#   county_df_st <- data.frame(STATE = st,
#                              COUNTY = county_nums,
#                              COUNTY_NAME = county_names)
#   county_df <- dplyr::bind_rows(county_df, county_df_st)
# }
#
# county_df_full <- county_df %>%
#   left_join(select(state_df, STUSAB, STATE), by = "STATE") %>%
#   left_join(select(countyCd, STATE, STUSAB, COUNTY, COUNTY_ID),
#             by = c("STATE", "STUSAB", "COUNTY"))
#
# countyCd <- county_df_full
# stateCd <- state_df
# 
# offsetLibrary <- data.frame(
#   offset = c(5, 4, 6, 5, 7, 6, 8, 7, 9, 8, 10, 10, 0, 0, 0, 0),
#   code = c("EST", "EDT", "CST", "CDT", "MST", "MDT", "PST", "PDT",
#            "AKST", "AKDT", "HAST", "HST", "UTC", "", NA, "GMT")
# )
# 
# save(countyCd, stateCd, parameterCdFile, pCodeToName,
#      file = "R/sysdata.rda", compress = "xz")
# nolint end<|MERGE_RESOLUTION|>--- conflicted
+++ resolved
@@ -96,11 +96,7 @@
 #' US State Code Lookup Table
 #'
 #' Classic lookup table for states. Has been replaced in functions with
-<<<<<<< HEAD
 #' `check_waterdata_sample_params("states")`.
-=======
-#' \code{check_param("states")}.
->>>>>>> f53d7a69
 #'
 #' @name stateCd
 #' @return stateCd data frame.
@@ -122,11 +118,7 @@
 #' US County Code Lookup Table
 #'
 #' Classic lookup table for counties. Has been replaced in functions with
-<<<<<<< HEAD
-#' `check_USGS_waterdata_params("counties")`.
-=======
-#' \code{check_param("counties")}.
->>>>>>> f53d7a69
+#' `check_waterdata_sample_params("counties")`.
 #'
 #' @name countyCd
 #' @return countyCd data frame.
