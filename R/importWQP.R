--- conflicted
+++ resolved
@@ -220,7 +220,6 @@
                         all.x = TRUE)      
       }
   
-<<<<<<< HEAD
       names(retval)[names(retval) == "offset"] <- "timeZoneStart"
       retval <- retval[,c(original_order, "timeZoneStart")]
   
@@ -245,18 +244,6 @@
         
       }
     
-      if(all(c("ActivityStartDate", "ActivityStartTime/Time") %in% names(retval))){
-        retval$ActivityStartDateTime <- paste(retval$ActivityStartDate, retval$`ActivityStartTime/Time`)
-        retval$ActivityStartDateTime <- lubridate::fast_strptime(retval$ActivityStartDateTime, '%Y-%m-%d %H:%M:%S')+60*60*retval$timeZoneStart
-      }
-      
-      if(all(c("ActivityEndDate","ActivityEndTime/Time") %in% names(retval))){
-        retval$ActivityEndDateTime <- paste(retval$ActivityEndDate, retval$`ActivityEndTime/Time`)
-        retval$ActivityEndDateTime <- lubridate::fast_strptime(retval$ActivityEndDateTime, '%Y-%m-%d %H:%M:%S')+60*60*retval$timeZoneStart
-      }
-      
-      retval <- retval[,names(retval)[!(names(retval) %in% c("timeZoneEnd", "timeZoneStart"))]]
-=======
     if(all(c("ActivityStartDate", "ActivityStartTime/Time") %in% names(retval))){
       retval$ActivityStartDateTime <- paste(retval$ActivityStartDate, retval$`ActivityStartTime/Time`)
       retval$ActivityStartDateTime <- lubridate::fast_strptime(retval$ActivityStartDateTime, '%Y-%m-%d %H:%M:%S')+60*60*retval$timeZoneStart
@@ -267,7 +254,6 @@
       retval$ActivityEndDateTime <- paste(retval$ActivityEndDate, retval$`ActivityEndTime/Time`)
       retval$ActivityEndDateTime <- lubridate::fast_strptime(retval$ActivityEndDateTime, '%Y-%m-%d %H:%M:%S')+60*60*retval$timeZoneStart
       attr(retval$ActivityEndDateTime, "tzone") <- tz
->>>>>>> 241714fe
     }
   }
   names(retval)[grep("/",names(retval))] <- gsub("/",".",names(retval)[grep("/",names(retval))])
