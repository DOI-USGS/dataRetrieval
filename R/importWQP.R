--- conflicted
+++ resolved
@@ -3,24 +3,11 @@
 #' Basic Water Quality Portal Data parser
 #'
 #' Imports data from the Water Quality Portal based on a specified url.
-#'
+#' 
 #' @param obs_url character URL to Water Quality Portal#' @keywords data import USGS web service
 #' @param zip logical to request data via downloading zip file. Default set to TRUE.
-<<<<<<< HEAD
-#' @param tz character to set timezone attribute of datetime. Default is UTC
+#' @param tz character to set timezone attribute of datetime. Default is UTC 
 #' (properly accounting for daylight savings times based on the data's provided tz_cd column).
-#' Possible values include "America/New_York", "America/Chicago", "America/Denver",
-#' "America/Los_Angeles", "America/Anchorage", "America/Honolulu", "America/Jamaica", "America/Managua",
-#' "America/Phoenix", and "America/Metlakatla"
-#' @param csv logical. Is the data coming back with a csv or tsv format. Default is
-#' \code{FALSE}. Currently, the
-#' summary service does not support tsv, for other services tsv is the safer choice.
-#' @return retval dataframe raw data returned from the Water Quality Portal.
-#' Additionally, a POSIXct dateTime column is supplied for
-#' start and end times, and converted to UTC. See
-#' \url{https://www.waterqualitydata.us/portal_userguide/} for more information.
-=======
-#' @param tz character to set timezone attribute of datetime. Default is UTC (properly accounting for daylight savings times based on the data's provided tz_cd column).
 #' Possible values include "America/New_York","America/Chicago", "America/Denver","America/Los_Angeles",
 #' "America/Anchorage","America/Honolulu","America/Jamaica","America/Managua","America/Phoenix", and "America/Metlakatla"
 #' @param csv logical. Is the data coming back with a csv or tsv format. Default is \code{FALSE}. Currently, the 
@@ -29,32 +16,16 @@
 #' numerics based on a standard algorithm. If false, everything is returned as a character.
 #' @return retval dataframe raw data returned from the Water Quality Portal. Additionally, a POSIXct dateTime column is supplied for 
 #' start and end times, and converted to UTC. See \url{https://www.waterqualitydata.us/portal_userguide/} for more information.
->>>>>>> 8143510e
 #' @export
 #' @seealso \code{\link{readWQPdata}}, \code{\link{readWQPqw}}, \code{\link{whatWQPsites}}
 #' @examplesIf is_dataRetrieval_user()
 #' # These examples require an internet connection to run
-#'
+#' 
 #' ## Examples take longer than 5 seconds:
 #' \donttest{
-#' rawSampleURL <- constructWQPURL("USGS-01594440", "01075", "", "")
-#'
+#' rawSampleURL <- constructWQPURL('USGS-01594440','01075', '', '')
+#' 
 #' rawSample <- importWQP(rawSampleURL)
-<<<<<<< HEAD
-#'
-#' rawSampleURL_NoZip <- constructWQPURL("USGS-01594440", "01075", "", "", zip = FALSE)
-#'
-#' rawSample2 <- importWQP(rawSampleURL_NoZip, zip = FALSE)
-#'
-#' STORETex <- constructWQPURL("WIDNR_WQX-10032762", "Specific conductance", "", "")
-#'
-#' STORETdata <- importWQP(STORETex)
-#' }
-#'
-importWQP <- function(obs_url, zip = TRUE, tz = "UTC",
-                      csv = FALSE) {
-  if (tz != "") {
-=======
 #' 
 #' rawSampleURL_NoZip <- constructWQPURL('USGS-01594440','01075', '', '', zip=FALSE)
 #' 
@@ -69,27 +40,26 @@
 #' STORETdata_char <- importWQP(STORETex, convertType=FALSE)
 #' }
 #' 
-importWQP <- function(obs_url, zip=TRUE, tz="UTC", 
-                      csv=FALSE, convertType=TRUE){
-  
-  if(tz != ""){
->>>>>>> 8143510e
+importWQP <- function(obs_url, zip = TRUE, tz = "UTC", 
+                      csv = FALSE, convertType = TRUE) {
+  
+  if(tz != "") {
     tz <- match.arg(tz, OlsonNames())
   } else {
     tz <- "UTC"
   }
-
-  if (!file.exists(obs_url)) {
-    if (zip) {
+  
+  if(!file.exists(obs_url)) {
+    
+    if(zip) {
+      
       temp <- tempfile()
       temp <- paste0(temp, ".zip")
-
-      doc <- getWebServiceData(
-        obs_url,
-        httr::write_disk(temp),
-        httr::accept("application/zip")
-      )
-      if (is.null(doc)) {
+      
+      doc <- getWebServiceData(obs_url, 
+                               httr::write_disk(temp),
+                               httr::accept("application/zip"))
+      if(is.null(doc)) {
         return(invisible(NULL))
       }
       headerInfo <- httr::headers(doc)
@@ -97,322 +67,224 @@
       unlink(temp)
       on.exit(unlink(doc))
     } else {
-      doc <- getWebServiceData(
-        obs_url,
-        httr::accept("text/tsv")
-      )
-      if (is.null(doc)) {
+      doc <- getWebServiceData(obs_url, 
+                               httr::accept("text/tsv"))
+      if(is.null(doc)) {
         return(invisible(NULL))
       }
       headerInfo <- attr(doc, "headerInfo")
     }
-
+    
     headerInfo[grep("-count", names(headerInfo))] <- as.numeric(headerInfo[grep("-count", names(headerInfo))])
-
+    
     totalPossible <- sum(unlist(headerInfo[grep("-count", names(headerInfo))]), na.rm = TRUE)
-
-    if (is.na(totalPossible) || totalPossible == 0) {
-      for (i in grep("Warning", names(headerInfo))) {
+    
+    if(is.na(totalPossible) || totalPossible == 0) {
+      for(i in grep("Warning", names(headerInfo))) {
         warning(headerInfo[i])
       }
-      emptyReturn <- data.frame(
-        OrganizationIdentifier = character(),
-        OrganizationFormalName = character(),
-        ActivityIdentifier = character(),
-        ActivityTypeCode = character(),
-        ActivityMediaName = character(),
-        ActivityMediaSubdivisionName = character(),
-        ActivityStartDate = as.Date(x = integer(), origin = "1970-01-01"),
-        ActivityStartTime.Time = character(),
-        ActivityStartTime.TimeZoneCode = character(),
-        ActivityEndDate = as.Date(x = integer(), origin = "1970-01-01"),
-        ActivityEndTime.Time = character(),
-        ActivityEndTime.TimeZoneCode = character(),
-        ActivityDepthHeightMeasure.MeasureValue = numeric(),
-        ActivityDepthHeightMeasure.MeasureUnitCode = character(),
-        ActivityDepthAltitudeReferencePointText = character(),
-        ActivityTopDepthHeightMeasure.MeasureValue = numeric(),
-        ActivityTopDepthHeightMeasure.MeasureUnitCode = character(),
-        ActivityBottomDepthHeightMeasure.MeasureValue = numeric(),
-        ActivityBottomDepthHeightMeasure.MeasureUnitCode = character(),
-        ProjectIdentifier = character(),
-        ActivityConductingOrganizationText = character(),
-        MonitoringLocationIdentifier = character(),
-        ActivityCommentText = character(),
-        SampleAquifer = character(),
-        HydrologicCondition = character(),
-        HydrologicEvent = character(),
-        SampleCollectionMethod.MethodIdentifier = character(),
-        SampleCollectionMethod.MethodIdentifierContext = character(),
-        SampleCollectionMethod.MethodName = character(),
-        SampleCollectionEquipmentName = character(),
-        ResultDetectionConditionText = character(),
-        CharacteristicName = character(),
-        ResultSampleFractionText = character(),
-        ResultMeasureValue = numeric(),
-        ResultMeasure.MeasureUnitCode = character(),
-        MeasureQualifierCode = character(),
-        ResultStatusIdentifier = character(),
-        StatisticalBaseCode = character(),
-        ResultValueTypeName = character(),
-        ResultWeightBasisText = character(),
-        ResultTimeBasisText = character(),
-        ResultTemperatureBasisText = character(),
-        ResultParticleSizeBasisText = character(),
-        PrecisionValue = numeric(),
-        ResultCommentText = character(),
-        USGSPCode = character(),
-        ResultDepthHeightMeasure.MeasureValue = numeric(),
-        ResultDepthHeightMeasure.MeasureUnitCode = character(),
-        ResultDepthAltitudeReferencePointText = character(),
-        SubjectTaxonomicName = character(),
-        SampleTissueAnatomyName = character(),
-        ResultAnalyticalMethod.MethodIdentifier = character(),
-        ResultAnalyticalMethod.MethodIdentifierContext = character(),
-        ResultAnalyticalMethod.MethodName = character(),
-        MethodDescriptionText = character(),
-        LaboratoryName = character(),
-        AnalysisStartDate = as.Date(x = integer(), origin = "1970-01-01"),
-        ResultLaboratoryCommentText = character(),
-        DetectionQuantitationLimitTypeName = character(),
-        DetectionQuantitationLimitMeasure.MeasureValue = numeric(),
-        DetectionQuantitationLimitMeasure.MeasureUnitCode = character(),
-        PreparationStartDate = as.Date(x = integer(), origin = "1970-01-01"),
-        ProviderName = character(),
-        ActivityStartDateTime = as.POSIXct(integer()),
-        ActivityEndDateTime = as.POSIXct(integer())
-      )
-
+      emptyReturn <- data.frame(OrganizationIdentifier = character(),                        
+                                OrganizationFormalName = character(),                            
+                                ActivityIdentifier = character(),                               
+                                ActivityTypeCode = character(),                       
+                                ActivityMediaName = character(),                                 
+                                ActivityMediaSubdivisionName = character(),                  
+                                ActivityStartDate = as.Date(x = integer(), origin = "1970-01-01"),       
+                                ActivityStartTime.Time = character(),                  
+                                ActivityStartTime.TimeZoneCode = character(),             
+                                ActivityEndDate = as.Date(x = integer(), origin = "1970-01-01"),            
+                                ActivityEndTime.Time = character(),  
+                                ActivityEndTime.TimeZoneCode = character(), 
+                                ActivityDepthHeightMeasure.MeasureValue = numeric(),       
+                                ActivityDepthHeightMeasure.MeasureUnitCode = character(), 
+                                ActivityDepthAltitudeReferencePointText = character(), 
+                                ActivityTopDepthHeightMeasure.MeasureValue = numeric(), 
+                                ActivityTopDepthHeightMeasure.MeasureUnitCode = character(), 
+                                ActivityBottomDepthHeightMeasure.MeasureValue = numeric(), 
+                                ActivityBottomDepthHeightMeasure.MeasureUnitCode = character(), 
+                                ProjectIdentifier = character(), 
+                                ActivityConductingOrganizationText = character(), 
+                                MonitoringLocationIdentifier = character(), 
+                                ActivityCommentText = character(), 
+                                SampleAquifer = character(), 
+                                HydrologicCondition = character(), 
+                                HydrologicEvent = character(), 
+                                SampleCollectionMethod.MethodIdentifier = character(), 
+                                SampleCollectionMethod.MethodIdentifierContext = character(), 
+                                SampleCollectionMethod.MethodName = character(),                 
+                                SampleCollectionEquipmentName = character(),  
+                                ResultDetectionConditionText = character(), 
+                                CharacteristicName = character(), 
+                                ResultSampleFractionText = character(),                 
+                                ResultMeasureValue = numeric(), 
+                                ResultMeasure.MeasureUnitCode = character(), 
+                                MeasureQualifierCode = character(), 
+                                ResultStatusIdentifier = character(), 
+                                StatisticalBaseCode = character(), 
+                                ResultValueTypeName = character(), 
+                                ResultWeightBasisText = character(), 
+                                ResultTimeBasisText = character(), 
+                                ResultTemperatureBasisText = character(), 
+                                ResultParticleSizeBasisText = character(), 
+                                PrecisionValue = numeric(), 
+                                ResultCommentText = character(), 
+                                USGSPCode = character(), 
+                                ResultDepthHeightMeasure.MeasureValue = numeric(),      
+                                ResultDepthHeightMeasure.MeasureUnitCode = character(), 
+                                ResultDepthAltitudeReferencePointText = character(), 
+                                SubjectTaxonomicName = character(), 
+                                SampleTissueAnatomyName = character(), 
+                                ResultAnalyticalMethod.MethodIdentifier = character(), 
+                                ResultAnalyticalMethod.MethodIdentifierContext = character(),    
+                                ResultAnalyticalMethod.MethodName = character(), 
+                                MethodDescriptionText = character(),  
+                                LaboratoryName = character(),              
+                                AnalysisStartDate = as.Date(x = integer(), origin = "1970-01-01"), 
+                                ResultLaboratoryCommentText = character(), 
+                                DetectionQuantitationLimitTypeName = character(), 
+                                DetectionQuantitationLimitMeasure.MeasureValue = numeric(), 
+                                DetectionQuantitationLimitMeasure.MeasureUnitCode = character(), 
+                                PreparationStartDate = as.Date(x = integer(), origin = "1970-01-01"), 
+                                ProviderName = character(),               
+                                ActivityStartDateTime = as.POSIXct(integer()), 
+                                ActivityEndDateTime = as.POSIXct(integer()))
+      
       attr(emptyReturn$ActivityStartDateTime, "tzone") <- tz
       attr(emptyReturn$ActivityEndDateTime, "tzone") <- tz
-<<<<<<< HEAD
-
-=======
-      
-      if(!convertType){
+      
+      if(!convertType) {
         i <- sapply(emptyReturn, !is.character)
         emptyReturn[i] <- lapply(emptyReturn[i], as.character)
       }
->>>>>>> 8143510e
       attr(emptyReturn, "headerInfo") <- headerInfo
       return(emptyReturn)
     }
+    
   } else {
-    if (zip) {
+    if(zip) {
       doc <- unzip(obs_url)
     } else {
       doc <- obs_url
     }
   }
-
+  
   retval <- suppressWarnings(readr::read_delim(doc,
-    col_types = readr::cols(.default = "c"),
-    quote = ifelse(csv, '\"', ""),
-    delim = ifelse(csv, ",", "\t"),
-    guess_max = totalPossible
-  ))
-
-  if (!file.exists(obs_url)) {
+                                               col_types = readr::cols(.default = "c"),
+                                               quote = ifelse(csv, '\"', ""),
+                                               delim = ifelse(csv, ",", "\t"), 
+                                               guess_max = totalPossible))
+  
+  if(!file.exists(obs_url)) {
     actualNumReturned <- nrow(retval)
-
-    if (!(actualNumReturned %in% unlist(headerInfo[grep("-count", names(headerInfo))]))) {
+    
+    if(!(actualNumReturned %in% unlist(headerInfo[grep("-count", names(headerInfo))]))) {
       warning("Number of rows returned not matched in header")
-    }
-  }
-<<<<<<< HEAD
-
-  valueCols <- names(retval)[grep("MeasureValue", names(retval))]
-  countCols <- names(retval)[grep("Count", names(retval))]
-  yearCols <- names(retval)[grep("Year", names(retval))]
-
-  for (numberCol in unique(c(valueCols, countCols, yearCols))) {
-    suppressWarnings({
-      val <- tryCatch(as.numeric(retval[[numberCol]]),
-        warning = function(w) w
-      )
-      # we don't want to convert it to numeric if there are non-numeric chars
-      # If we leave it to the user, it will probably break a lot of code
-      if (!"warning" %in% class(val)) {
-        retval[[numberCol]] <- val
-      }
-    })
-  }
-
-
-
-  if (length(grep("ActivityStartTime", names(retval))) > 0) {
-
-    # Time zones to characters:
-    if (length(grep("TimeZoneCode", names(retval))) > 0 &&
-      any(lapply(retval[, grep("TimeZoneCode", names(retval))], class) == "logical")) {
-      tzCols <- grep("TimeZoneCode", names(retval))
-      retval[, tzCols] <- sapply(retval[, tzCols], as.character)
-    }
-
-    offsetLibrary <- data.frame(
-      offset = c(5, 4, 6, 5, 7, 6, 8, 7, 9, 8, 10, 10, 0, NA, 0, 0),
-      code = c(
-        "EST", "EDT", "CST", "CDT", "MST",
-        "MDT", "PST", "PDT", "AKST", "AKDT", "HAST", "HST",
-        "", NA, "UTC", "GMT"
-      ),
-      stringsAsFactors = FALSE
-    )
-    original_order <- names(retval)
-    if ("ActivityStartTime/TimeZoneCode" %in% names(retval)) {
-      retval <- merge(
-        x = retval,
-        y = offsetLibrary,
-        by.x = "ActivityStartTime/TimeZoneCode",
-        by.y = "code",
-        all.x = TRUE
-      )
-    }
-
-    names(retval)[names(retval) == "offset"] <- "timeZoneStart"
-    retval <- retval[, c(original_order, "timeZoneStart")]
-
-    if ("ActivityEndTime/TimeZoneCode" %in% names(retval)) {
-      retval <- merge(
-        x = retval,
-        y = offsetLibrary,
-        by.x = "ActivityEndTime/TimeZoneCode",
-        by.y = "code",
-        all.x = TRUE
-      )
-      names(retval)[names(retval) == "offset"] <- "timeZoneEnd"
-      retval <- retval[, c(original_order, "timeZoneStart", "timeZoneEnd")]
-    }
-
-
-    dateCols <- c("ActivityStartDate", "ActivityEndDate", "AnalysisStartDate", "PreparationStartDate")
-
-    for (i in dateCols) {
-      if (i %in% names(retval)) {
-        retval[, i] <- suppressWarnings(as.Date(lubridate::parse_date_time(retval[[i]], c("Ymd", "mdY"))))
-      }
-    }
-
-    if (all(c("ActivityStartDate", "ActivityStartTime/Time") %in% names(retval))) {
-      retval$ActivityStartDateTime <- paste(retval$ActivityStartDate, retval$`ActivityStartTime/Time`)
-      retval$ActivityStartDateTime <- lubridate::fast_strptime(retval$ActivityStartDateTime, "%Y-%m-%d %H:%M:%S") +
-        60 * 60 * retval$timeZoneStart
-      attr(retval$ActivityStartDateTime, "tzone") <- tz
-    }
-
-    if (all(c("ActivityEndDate", "ActivityEndTime/Time") %in% names(retval))) {
-      retval$ActivityEndDateTime <- paste(retval$ActivityEndDate, retval$`ActivityEndTime/Time`)
-      retval$ActivityEndDateTime <- lubridate::fast_strptime(retval$ActivityEndDateTime, "%Y-%m-%d %H:%M:%S") +
-        60 * 60 * retval$timeZoneStart
-      attr(retval$ActivityEndDateTime, "tzone") <- tz
-    }
-
-    retval <- retval[, names(retval)[!(names(retval) %in% c("timeZoneEnd", "timeZoneStart"))]]
-=======
-  if(convertType){
+    } 
+  }
+  if(convertType) {
     valueCols <- names(retval)[grep("MeasureValue", names(retval))]
     countCols <- names(retval)[grep("Count", names(retval))]
     yearCols <- names(retval)[grep("Year", names(retval))]
     
-    for(numberCol in unique(c(valueCols, countCols, yearCols))){
+    for(numberCol in unique(c(valueCols, countCols, yearCols))) {
       suppressWarnings({
         val <- tryCatch(as.numeric(retval[[numberCol]]),
                         warning = function(w) w)
         # we don't want to convert it to numeric if there are non-numeric chars
         # If we leave it to the user, it will probably break a lot of code
-        if(!"warning" %in% class(val)){
+        if(!"warning" %in% class(val)) {
           retval[[numberCol]] <- val
         }
       })
     }
     
-  
-  
-    if(length(grep("ActivityStartTime",names(retval))) > 0){
+    if(length(grep("ActivityStartTime", names(retval))) > 0) {
       
       #Time zones to characters:
       if(length(grep("TimeZoneCode", names(retval))) > 0  &&
-         any(lapply(retval[,grep("TimeZoneCode", names(retval))], class) == "logical")) {
+         any(lapply(retval[, grep("TimeZoneCode", names(retval))], class) == "logical")) {
         tzCols <- grep("TimeZoneCode", names(retval))
-        retval[,tzCols] <- sapply(retval[,tzCols], as.character)
-      }
-      
-      offsetLibrary <- data.frame(offset=c(5, 4, 6, 5, 7, 6, 8, 7, 9, 8, 10, 10, 0, NA, 0, 0),
-                                  code=c("EST","EDT","CST","CDT","MST","MDT","PST","PDT","AKST","AKDT","HAST","HST","", NA, "UTC","GMT"),
+        retval[, tzCols] <- sapply(retval[, tzCols], as.character)
+      }
+      
+      offsetLibrary <- data.frame(offset = c(5, 4, 6, 5, 7, 6, 8, 7, 9, 8,
+                                           10, 10, 0, NA, 0, 0),
+                                  code = c("EST", "EDT", "CST", "CDT", "MST", "MDT",
+                                         "PST", "PDT", "AKST", "AKDT", "HAST", 
+                                         "HST", "", NA, "UTC", "GMT"),
                                   stringsAsFactors = FALSE)
       original_order <- names(retval)
-      if("ActivityStartTime/TimeZoneCode" %in% names(retval)){
+      if("ActivityStartTime/TimeZoneCode" %in% names(retval)) {
         retval <- merge(x = retval, 
                         y = offsetLibrary, 
-                        by.x="ActivityStartTime/TimeZoneCode", 
+                        by.x = "ActivityStartTime/TimeZoneCode", 
                         by.y = "code", 
                         all.x = TRUE)      
       }
-  
+      
       names(retval)[names(retval) == "offset"] <- "timeZoneStart"
-      retval <- retval[,c(original_order, "timeZoneStart")]
-  
-      if("ActivityEndTime/TimeZoneCode" %in% names(retval)){
+      retval <- retval[, c(original_order, "timeZoneStart")]
+      
+      if("ActivityEndTime/TimeZoneCode" %in% names(retval)) {
         retval <- merge(x = retval, 
                         y = offsetLibrary, 
-                        by.x="ActivityEndTime/TimeZoneCode", 
+                        by.x = "ActivityEndTime/TimeZoneCode", 
                         by.y = "code", 
                         all.x = TRUE)
         names(retval)[names(retval) == "offset"] <- "timeZoneEnd"
-        retval <- retval[,c(original_order, "timeZoneStart", "timeZoneEnd")]     
-      }
-  
-      
-      dateCols <- c("ActivityStartDate","ActivityEndDate","AnalysisStartDate","PreparationStartDate")
-  
+        retval <- retval[, c(original_order, "timeZoneStart", "timeZoneEnd")]     
+      }
+      
+      dateCols <- c("ActivityStartDate", "ActivityEndDate", "AnalysisStartDate", "PreparationStartDate")
+      
       for(i in dateCols){
         
-        if(i %in% names(retval)){
-          retval[,i] <- suppressWarnings(as.Date(lubridate::parse_date_time(retval[[i]], c("Ymd", "mdY"))))
+        if(i %in% names(retval)) {
+          retval[, i] <- suppressWarnings(as.Date(lubridate::parse_date_time(retval[[i]], c("Ymd", "mdY"))))
         }
         
       }
       
-      if(all(c("ActivityStartDate", "ActivityStartTime/Time") %in% names(retval))){
+      if(all(c("ActivityStartDate", "ActivityStartTime/Time") %in% names(retval))) {
         retval$ActivityStartDateTime <- paste(retval$ActivityStartDate, retval$`ActivityStartTime/Time`)
-        retval$ActivityStartDateTime <- lubridate::fast_strptime(retval$ActivityStartDateTime, '%Y-%m-%d %H:%M:%S')+60*60*retval$timeZoneStart
+        retval$ActivityStartDateTime <- lubridate::fast_strptime(retval$ActivityStartDateTime, "%Y-%m-%d %H:%M:%S") +
+          60 * 60 * retval$timeZoneStart
         attr(retval$ActivityStartDateTime, "tzone") <- tz
       }
       
-      if(all(c("ActivityEndDate","ActivityEndTime/Time") %in% names(retval))){
+      if(all(c("ActivityEndDate", "ActivityEndTime/Time") %in% names(retval))) {
         retval$ActivityEndDateTime <- paste(retval$ActivityEndDate, retval$`ActivityEndTime/Time`)
-        retval$ActivityEndDateTime <- lubridate::fast_strptime(retval$ActivityEndDateTime, '%Y-%m-%d %H:%M:%S')+60*60*retval$timeZoneStart
+        retval$ActivityEndDateTime <- lubridate::fast_strptime(retval$ActivityEndDateTime,
+                                                               "%Y-%m-%d %H:%M:%S") + 60 * 60 * retval$timeZoneStart
         attr(retval$ActivityEndDateTime, "tzone") <- tz
       }
     }
->>>>>>> 8143510e
   }
   names(retval)[grep("/", names(retval))] <- gsub("/", ".", names(retval)[grep("/", names(retval))])
-
+  
   return(retval)
+  
 }
 
 
 post_url <- function(obs_url, zip, csv = FALSE) {
+  
   split <- strsplit(obs_url, "?", fixed = TRUE)
-
+  
   url <- split[[1]][1]
-  if (csv) {
+  if(csv) {
     url <- paste0(url, "?mimeType=csv")
   } else {
     url <- paste0(url, "?mimeType=tsv")
   }
-
-  if (grepl("sorted", split[[1]][2])) {
-    url <- paste0(url, "&sorted=", strsplit(split[[1]][2],
-      "sorted=",
-      fixed = TRUE
-    )[[1]][2])
-  }
-
-  if (zip) {
+  
+  if(grepl("sorted", split[[1]][2])) {
+    url <- paste0(url, "&sorted=", strsplit(split[[1]][2], "sorted=", fixed = TRUE)[[1]][2])
+  }
+  
+  if(zip) {
     url <- paste0(url, "&zip=yes")
-  }
-
+  } 
+  
   return(url)
 }