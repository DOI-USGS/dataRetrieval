--- conflicted
+++ resolved
@@ -146,18 +146,8 @@
     for(i in dateCols){
       retval[,i] <- suppressWarnings(as.Date(parse_date_time(retval[[i]], c("Ymd", "mdY"))))
     }
-    # retval <- suppressWarnings(mutate_each_(retval, ~as.Date(parse_date_time(., c("Ymd", "mdY"))), dateCols))
     
-<<<<<<< HEAD
-    # retval[,dateCols] <- suppressWarnings(sapply(dateCols, function(x) parse_date_time(retval[[x]], c("Ymd", "mdY"))))
-    # retval[,dateCols] <- sapply(retval[,dateCols], function(x) as.Date(x, origin = "1970-01-01"))
-    # 
-=======
-    for(i in dateCols){
-      retval[,i] <- suppressWarnings(as.Date(parse_date_time(retval[[i]], c("Ymd", "mdY"))))
-    }
-    
->>>>>>> 48a3e317
+
     retval <- mutate_(retval, ActivityStartDateTime=~paste(ActivityStartDate, `ActivityStartTime/Time`))
     retval <- mutate_(retval, ActivityEndDateTime=~paste(ActivityEndDate, `ActivityEndTime/Time`))
     
