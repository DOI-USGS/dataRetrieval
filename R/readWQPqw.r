--- conflicted
+++ resolved
@@ -119,52 +119,6 @@
   } else {
     retval <- importWQP(url, tz = tz)
     
-<<<<<<< HEAD
-    pcodeCheck <- all(nchar(parameterCd) == 5) & all(!is.na(suppressWarnings(as.numeric(parameterCd))))
-    
-    if (nzchar(startDate)){
-      startDate <- format(as.Date(startDate), format="%m-%d-%Y")
-    }
-=======
-  siteInfoCommon <- data.frame(station_nm=siteInfo$MonitoringLocationName,
-                               agency_cd=siteInfo$OrganizationIdentifier,
-                               site_no=siteInfo$MonitoringLocationIdentifier,
-                               dec_lat_va=siteInfo$LatitudeMeasure,
-                               dec_lon_va=siteInfo$LongitudeMeasure,
-                               hucCd=siteInfo$HUCEightDigitCode,
-                               stringsAsFactors=FALSE)
-  
-  siteInfo <- cbind(siteInfoCommon, siteInfo)
-  
-  
-  variableInfo <- data.frame(characteristicName=retval$CharacteristicName,
-                             parameterCd=retval$USGSPCode,
-                             param_units=retval$ResultMeasure.MeasureUnitCode,
-                             valueType=retval$ResultSampleFractionText,
-                             stringsAsFactors=FALSE)
-  variableInfo <- unique(variableInfo)
-  
-  if(any(!is.na(variableInfo$parameterCd))){
-    pcodes <- unique(variableInfo$parameterCd[!is.na(variableInfo$parameterCd)])
-    pcodes <- pcodes["" != pcodes]
-    paramINFO <- readNWISpCode(pcodes)
-    names(paramINFO)["parameter_cd" == names(paramINFO)] <- "parameterCd"
->>>>>>> 485c1b19
-    
-    if (nzchar(endDate)){
-      endDate <- format(as.Date(endDate), format="%m-%d-%Y")
-    }
-    
-    if(pcodeCheck){
-      siteInfo <- whatWQPsites(siteid=paste0(siteNumbers,collapse=";"),
-                               pCode=paste0(parameterCd,collapse=";"), 
-                               startDateLo=startDate, startDateHi=endDate)
-    } else {
-      siteInfo <- whatWQPsites(siteid=paste0(siteNumbers,collapse=";"), 
-                               characteristicName=URLencode(paste0(parameterCd,collapse=";")), 
-                               startDateLo=startDate, startDateHi=endDate)
-    }
-      
     siteInfoCommon <- data.frame(station_nm=siteInfo$MonitoringLocationName,
                                  agency_cd=siteInfo$OrganizationIdentifier,
                                  site_no=siteInfo$MonitoringLocationIdentifier,
@@ -183,25 +137,64 @@
                                stringsAsFactors=FALSE)
     variableInfo <- unique(variableInfo)
     
-    if(any(variableInfo$parameterCd != "")){
+    if(any(!is.na(variableInfo$parameterCd))){
       pcodes <- unique(variableInfo$parameterCd[!is.na(variableInfo$parameterCd)])
       pcodes <- pcodes["" != pcodes]
       paramINFO <- readNWISpCode(pcodes)
       names(paramINFO)["parameter_cd" == names(paramINFO)] <- "parameterCd"
       
-      pCodeToName <- pCodeToName
-      varExtras <- pCodeToName[pCodeToName$parm_cd %in% unique(variableInfo$parameterCd[!is.na(variableInfo$parameterCd)]),]
-      names(varExtras)[names(varExtras) == "parm_cd"] <- "parameterCd"
-      variableInfo <- merge(variableInfo, varExtras, by="parameterCd", all = TRUE)
-      variableInfo <- merge(variableInfo, paramINFO, by="parameterCd", all = TRUE)
+      if (nzchar(endDate)){
+        endDate <- format(as.Date(endDate), format="%m-%d-%Y")
+      }
+      
+      if(pcodeCheck){
+        siteInfo <- whatWQPsites(siteid=paste0(siteNumbers,collapse=";"),
+                                 pCode=paste0(parameterCd,collapse=";"), 
+                                 startDateLo=startDate, startDateHi=endDate)
+      } else {
+        siteInfo <- whatWQPsites(siteid=paste0(siteNumbers,collapse=";"), 
+                                 characteristicName=URLencode(paste0(parameterCd,collapse=";")), 
+                                 startDateLo=startDate, startDateHi=endDate)
+      }
+        
+      siteInfoCommon <- data.frame(station_nm=siteInfo$MonitoringLocationName,
+                                   agency_cd=siteInfo$OrganizationIdentifier,
+                                   site_no=siteInfo$MonitoringLocationIdentifier,
+                                   dec_lat_va=siteInfo$LatitudeMeasure,
+                                   dec_lon_va=siteInfo$LongitudeMeasure,
+                                   hucCd=siteInfo$HUCEightDigitCode,
+                                   stringsAsFactors=FALSE)
+      
+      siteInfo <- cbind(siteInfoCommon, siteInfo)
+      
+      
+      variableInfo <- data.frame(characteristicName=retval$CharacteristicName,
+                                 parameterCd=retval$USGSPCode,
+                                 param_units=retval$ResultMeasure.MeasureUnitCode,
+                                 valueType=retval$ResultSampleFractionText,
+                                 stringsAsFactors=FALSE)
       variableInfo <- unique(variableInfo)
+      
+      if(any(variableInfo$parameterCd != "")){
+        pcodes <- unique(variableInfo$parameterCd[!is.na(variableInfo$parameterCd)])
+        pcodes <- pcodes["" != pcodes]
+        paramINFO <- readNWISpCode(pcodes)
+        names(paramINFO)["parameter_cd" == names(paramINFO)] <- "parameterCd"
+        
+        pCodeToName <- pCodeToName
+        varExtras <- pCodeToName[pCodeToName$parm_cd %in% unique(variableInfo$parameterCd[!is.na(variableInfo$parameterCd)]),]
+        names(varExtras)[names(varExtras) == "parm_cd"] <- "parameterCd"
+        variableInfo <- merge(variableInfo, varExtras, by="parameterCd", all = TRUE)
+        variableInfo <- merge(variableInfo, paramINFO, by="parameterCd", all = TRUE)
+        variableInfo <- unique(variableInfo)
+      }
+      
+      attr(retval, "siteInfo") <- siteInfo
+      attr(retval, "variableInfo") <- variableInfo
+      attr(retval, "url") <- url
+      attr(retval, "queryTime") <- Sys.time()
+      
+      return(retval)
     }
-    
-    attr(retval, "siteInfo") <- siteInfo
-    attr(retval, "variableInfo") <- variableInfo
-    attr(retval, "url") <- url
-    attr(retval, "queryTime") <- Sys.time()
-    
-    return(retval)
   }
 }