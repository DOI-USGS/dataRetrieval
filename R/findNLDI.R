--- conflicted
+++ resolved
@@ -402,11 +402,7 @@
     features = lapply(navigate,
                       paste0,
                       paste0("/", find),
-<<<<<<< HEAD
-                      paste0("?distance=", distance_km, "&f=json"))
-=======
                       paste0("?f=json&distance=", distance_km))
->>>>>>> 7182605f
   }
   
   names  <- unlist(lapply(nav, paste0, paste0("_", find)))
