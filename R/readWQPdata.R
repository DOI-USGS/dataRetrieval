--- conflicted
+++ resolved
@@ -268,11 +268,7 @@
     if (!all(is.na(retval)) && 
         !ignore_attributes && 
         !service %in% c("Station", "StationWQX")) {
-<<<<<<< HEAD
-      params <- list(...)
-=======
       params <- convertLists(...)
->>>>>>> 573da064
       params <- params[!names(params) %in% c("dataProfile", "service")]
       retval <- create_WQP_attributes(retval, params)
     } 
